<h2>Users</h2>

<style>
#user_table tr.account_inactive td.address { color: #888; text-decoration: line-through; }
#user_table .actions { margin-top: .33em; font-size: 95%; }
#user_table .account_inactive .if_active { display: none; }
#user_table .account_active .if_inactive { display: none; }
#user_table .account_active.if_inactive { display: none; }
.row-center { text-align: center; }
</style>

<h3>Add a mail user</h3>

<p>Add an email address to this system. This will create a new login username/password.</p>

<form class="form-inline" role="form" onsubmit="return do_add_user(); return false;">
  <div class="form-group">
    <label class="sr-only" for="adduserEmail">Email address</label>
    <input type="email" class="form-control" id="adduserEmail" placeholder="Email Address">
  </div>
  <div class="form-group">
    <label class="sr-only" for="adduserPassword">Password</label>
    <input type="password" class="form-control" id="adduserPassword" placeholder="Password">
  </div>
  <div class="form-group">
    <select class="form-control" id="adduserPrivs">
      <option value="">Normal User</option>
      <option value="admin">Administrator</option>
    </select>
  </div>
  <div class="form-group">
      <label class="sr-only" for="adduserQuota">Quota</label>
      <input type="text" class="form-control" id="adduserQuota" placeholder="Quota" style="width:5em;">
  </div>
  <button type="submit" class="btn btn-primary">Add User</button>
</form>
<ul style="margin-top: 1em; padding-left: 1.5em; font-size: 90%;">
  <li>Passwords must be at least eight characters consisting of English letters and numbers only. For best results, <a href="#" onclick="return generate_random_password()">generate a random password</a>.</li>
  <li>Use <a href="#" onclick="return show_panel('aliases')">aliases</a> to create email addresses that forward to existing accounts.</li>
  <li>Administrators get access to this control panel.</li>
  <li>User accounts cannot contain any international (non-ASCII) characters, but <a href="#" onclick="return show_panel('aliases');">aliases</a> can.</li>
  <li>Quotas may not contain any spaces, commas or decimal points. Suffixes of G (gigabytes) and M (megabytes) are allowed.  For unlimited storage enter 0 (zero)</li>
</ul>

<h3>Existing mail users</h3>
<table id="user_table" class="table" style="width: auto">
  <thead>
    <tr>
      <th width="35%">Email Address</th>
      <th class="row-center">Messages</th>
      <th class="row-center">Size</th>
      <th class="row-center">Used</th>
      <th class="row-center">Quota</th>
      <th>Actions</th>
    </tr>
  </thead>
  <tbody>
  </tbody>
</table>

<div style="display: none">
  <table>
  <tr id="user-template">
    <td class='address'>
    </td>
    <td class="box-count row-center"></td>
    <td class="box-size row-center"></td>
    <td class="percent row-center"></td>
	<td class="quota row-center">
	</td>
    <td class='actions'>
        <span class='privs'>
        </span>

        <span class="if_active">
          <a href="#" onclick="users_set_quota(this); return false;" class='setquota' title="Set Quota">
              set quota
          </a>
          |
        </span>

        <span class="if_active">
          <a href="#" onclick="users_set_password(this); return false;" class='setpw' title="Set Password">
            set password
          </a>
          |
        </span>

        <span class='add-privs'>
        </span>

        <a href="#" onclick="users_remove(this); return false;" class='if_active' title="Archive Account">
          archive account
        </a>
    </td>
  </tr>
  <tr id="user-extra-template" class="if_inactive">
    <td colspan="3" style="border: 0; padding-top: 0">
      <div class='restore_info' style='color: #888; font-size: 90%'>To restore account, create a new account with this email address. Or to permanently delete the mailbox, delete the directory <tt></tt> on the machine.</div>
    </td>
  </tr>
  </table>
</div>

<h3>Mail user API (advanced)</h3>

<p>Use your box&rsquo;s mail user API to add/change/remove users from the command-line or custom services you build.</p>

<p>Usage:</p>

<pre>curl -X <b>VERB</b> [-d "<b>parameters</b>"] --user {email}:{password} https://{{hostname}}/admin/mail/users[<b>action</b>]</pre>

<p>Brackets denote an optional argument. Please note that the POST body <code>parameters</code> must be URL-encoded.</p>

<p>The email and password given to the <code>--user</code> option must be an administrative user on this system.</p>

<h4 style="margin-bottom: 0">Verbs</h4>

<table class="table" style="margin-top: .5em">
<thead><th>Verb</th> <th>Action</th><th></th></thead>
<tr><td>GET</td><td><i>(none)</i></td> <td>Returns a list of existing mail users. Adding <code>?format=json</code> to the URL will give JSON-encoded results.</td></tr>
<tr>
    <td>POST</td>
    <td>/add</td>
    <td>Adds a new mail user. Required POST-body parameters are <code>email</code> and <code>password</code>. Optional parameters: <code>privilege=admin</code> and <code>quota</code></td>
</tr>
<tr>
    <td>POST</td>
    <td>/remove</td>
    <td>Removes a mail user. Required POST-by parameter is <code>email</code>.</td>
</tr>
<tr><td>POST</td><td>/privileges/add</td> <td>Used to make a mail user an admin. Required POST-body parameters are <code>email</code> and <code>privilege=admin</code>.</td></tr>
<tr><td>POST</td><td>/privileges/remove</td> <td>Used to remove the admin privilege from a mail user. Required POST-body parameter is <code>email</code>.</td></tr>
<tr>
    <td>GET</td>
    <td>/quota</td>
    <td>Get the quota for a mail user. Required POST-body parameters are <code>email</code> and will return JSON result</td>
</tr>
<tr>
    <td>POST</td>
    <td>/quota</td>
    <td>Set the quota for a mail user. Required POST-body parameters are <code>email</code> and <code>quota</code>.</td>
</tr>
</table>

<h4>Examples:</h4>

<p>Try these examples. For simplicity the examples omit the <code>--user me@mydomain.com:yourpassword</code> command line argument which you must fill in with your administrative email address and password.</p>

<pre># Gives a JSON-encoded list of all mail users
curl -X GET https://{{hostname}}/admin/mail/users?format=json

# Adds a new email user
curl -X POST -d "email=new_user@mydomail.com" -d "password=s3curE_pa5Sw0rD" https://{{hostname}}/admin/mail/users/add

# Removes a email user
curl -X POST -d "email=new_user@mydomail.com" https://{{hostname}}/admin/mail/users/remove

# Adds admin privilege to an email user
curl -X POST -d "email=new_user@mydomail.com" -d "privilege=admin" https://{{hostname}}/admin/mail/users/privileges/add

# Removes admin privilege from an email user
curl -X POST -d "email=new_user@mydomail.com" https://{{hostname}}/admin/mail/users/privileges/remove
</pre>

<script>
function show_users() {
  api(
    "/system/default-quota",
    "GET",
    {},
    function(r) {
      $('#adduserQuota').val(r['default-quota']);
    }
  );

  $('#user_table tbody').html("<tr><td colspan='2' class='text-muted'>Loading...</td></tr>")
  api(
    "/mail/users",
    "GET",
    { format: 'json' },
    function(r) {
      $('#user_table tbody').html("");
      for (var i = 0; i < r.length; i++) {
<<<<<<< HEAD
        var hdr = $("<tr><td colspan='6'><h4/></td></tr>");
        hdr.find('h4').text(r[i].domain);
=======
        var hdr = $("<tr><th colspan='2' style='background-color: #EEE'></th></tr>");
        hdr.find('th').text(r[i].domain);
>>>>>>> 34569d24
        $('#user_table tbody').append(hdr);

        for (var k = 0; k < r[i].users.length; k++) {
          var user = r[i].users[k];

          var n = $("#user-template").clone();
          var n2 = $("#user-extra-template").clone();
          n.attr('id', '');
          n2.attr('id', '');
          $('#user_table tbody').append(n);
          $('#user_table tbody').append(n2);

          n.addClass("account_" + user.status);
          n2.addClass("account_" + user.status);

          n.attr('data-email', user.email);
          n.attr('data-quota', user.quota);
          n.find('.address').text(user.email);
          n.find('.box-count').text((user.box_count).toLocaleString('en'));
          if (user.box_count == '?') {
            n.find('.box-count').attr('title', 'Message count is unkown')
          }
          n.find('.box-size').text(user.box_size);
          if (user.box_size == '?') {
            n.find('.box-size').attr('title', 'Mailbox size is unkown')
          }
          n.find('.percent').text(user.percent);
          n.find('.quota').text((user.quota == '0') ? 'unlimited' : user.quota);
          n2.find('.restore_info tt').text(user.mailbox);

          if (user.status == 'inactive') continue;

          var add_privs = ["admin"];

          for (var j = 0; j < user.privileges.length; j++) {
            var p = $("<span><b><span class='name'></span></b> (<a href='#' onclick='mod_priv(this, \"remove\"); return false;' title='Remove Privilege'>remove privilege</a>) |</span>");
            p.find('span.name').text(user.privileges[j]);
            n.find('.privs').append(p);
            if (add_privs.indexOf(user.privileges[j]) >= 0)
              add_privs.splice(add_privs.indexOf(user.privileges[j]), 1);
          }

          for (var j = 0; j < add_privs.length; j++) {
            var p = $("<span><a href='#' onclick='mod_priv(this, \"add\"); return false;' title='Add Privilege'>make <span class='name'></span></a> | </span>");
            p.find('span.name').text(add_privs[j]);
            n.find('.add-privs').append(p);
          }
        }
      }
    })
}

function do_add_user() {
  var email = $("#adduserEmail").val();
  var pw = $("#adduserPassword").val();
  var privs = $("#adduserPrivs").val();
  var quota = $("#adduserQuota").val();
  api(
    "/mail/users/add",
    "POST",
    {
      email: email,
      password: pw,
      privileges: privs,
      quota: quota
    },
    function(r) {
      // Responses are multiple lines of pre-formatted text.
      show_modal_error("Add User", $("<pre/>").text(r));
      show_users()
    },
    function(r) {
      show_modal_error("Add User", r);
    });
  return false;
}

function users_set_password(elem) {
  var email = $(elem).parents('tr').attr('data-email');

  var yourpw = "";
  if (api_credentials != null && email == api_credentials[0])
    yourpw = "<p class='text-danger'>If you change your own password, you will be logged out of this control panel and will need to log in again.</p>";

  show_modal_confirm(
    "Set Password",
    $("<p>Set a new password for <b>" + email + "</b>?</p> <p><label for='users_set_password_pw' style='display: block; font-weight: normal'>New Password:</label><input type='password' id='users_set_password_pw'></p><p><small>Passwords must be at least eight characters and may not contain spaces.</small>" + yourpw + "</p>"),
    "Set Password",
    function() {
      api(
        "/mail/users/password",
        "POST",
        {
          email: email,
          password: $('#users_set_password_pw').val()
        },
        function(r) {
          // Responses are multiple lines of pre-formatted text.
          show_modal_error("Set Password", $("<pre/>").text(r));
        },
        function(r) {
          show_modal_error("Set Password", r);
        });
    });
}

function users_set_quota(elem) {
    var email = $(elem).parents('tr').attr('data-email');
    var quota = $(elem).parents('tr').attr('data-quota');

    show_modal_confirm(
        "Set Quota",
        $("<p>Set quota for <b>" + email + "</b>?</p>" +
            "<p>" +
            "<label for='users_set_quota' style='display: block; font-weight: normal'>Quota:</label>" +
            "<input type='text' id='users_set_quota' value='" + quota + "'></p>" +
            "<p><small>Quotas may not contain any spaces or commas.  Suffixes of G (gigabytes) and M (megabytes) are allowed.</small></p>" +
            "<p><small>For unlimited storage enter 0 (zero)</small></p>"),
        "Set Quota",
        function() {
            api(
                "/mail/users/quota",
                "POST",
                {
                    email: email,
                    quota: $('#users_set_quota').val()
                },
                function(r) {
                    show_users();
                },
                function(r) {
                    show_modal_error("Set Quota", r);
                });
        });
}

function users_remove(elem) {
  var email = $(elem).parents('tr').attr('data-email');

  // can't remove yourself
  if (api_credentials != null && email == api_credentials[0]) {
    show_modal_error("Archive User", "You cannot archive your own account.");
    return;
  }

  show_modal_confirm(
    "Archive User",
    $("<p>Are you sure you want to archive <b>" + email + "</b>?</p> <p>The user's mailboxes will not be deleted (you can do that later), but the user will no longer be able to log into any services on this machine.</p>"),
    "Archive",
    function() {
      api(
        "/mail/users/remove",
        "POST",
        {
          email: email
        },
        function(r) {
          // Responses are multiple lines of pre-formatted text.
          show_modal_error("Remove User", $("<pre/>").text(r));
          show_users();
        },
        function(r) {
          show_modal_error("Remove User", r);
        });
    });
}

function mod_priv(elem, add_remove) {
  var email = $(elem).parents('tr').attr('data-email');
  var priv = $(elem).parents('td').find('.name').text();

  // can't remove your own admin access
  if (priv == "admin" && add_remove == "remove" && api_credentials != null && email == api_credentials[0]) {
    show_modal_error("Modify Privileges", "You cannot remove the admin privilege from yourself.");
    return;
  }

  var add_remove1 = add_remove.charAt(0).toUpperCase() + add_remove.substring(1);
  show_modal_confirm(
    "Modify Privileges",
    $("<p>Are you sure you want to " + add_remove + " the " + priv + " privilege for <b>" + email + "</b>?</p>"),
    add_remove1,
    function() {
      api(
        "/mail/users/privileges/" + add_remove,
        "POST",
        {
          email: email,
          privilege: priv
        },
        function(r) {
          show_users();
        });
    });
}

function generate_random_password() {
  var pw = "";
  var charset = "ABCDEFGHJKLMNPQRSTUVWXYZabcdefghijkmnopqrstuvwxyz23456789"; // confusable characters skipped
  for (var i = 0; i < 12; i++)
    pw += charset.charAt(Math.floor(Math.random() * charset.length));
  show_modal_error("Random Password", "<p>Here, try this:</p> <p><code style='font-size: 110%'>" + pw + "</code></p>");
  return false; // cancel click
}
</script><|MERGE_RESOLUTION|>--- conflicted
+++ resolved
@@ -182,13 +182,8 @@
     function(r) {
       $('#user_table tbody').html("");
       for (var i = 0; i < r.length; i++) {
-<<<<<<< HEAD
-        var hdr = $("<tr><td colspan='6'><h4/></td></tr>");
-        hdr.find('h4').text(r[i].domain);
-=======
-        var hdr = $("<tr><th colspan='2' style='background-color: #EEE'></th></tr>");
+        var hdr = $("<tr><th colspan='6' style='background-color: #EEE'></th></tr>");
         hdr.find('th').text(r[i].domain);
->>>>>>> 34569d24
         $('#user_table tbody').append(hdr);
 
         for (var k = 0; k < r[i].users.length; k++) {
