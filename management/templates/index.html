--- conflicted
+++ resolved
@@ -110,8 +110,7 @@
         </div>
         <div class="navbar navbar-expand-lg">
           <ul class="nav navbar-nav">
-<<<<<<< HEAD
-            <li class="btn dropdown">
+            <li class="btn dropdown if-logged-in-admin">
               <a style="color: black;" href="#" class="dropdown-toggle" data-toggle="dropdown">System <b class="caret"></b></a>
               <ul class="dropdown-menu">
                 <li class="dropdown-item"><a href="#system_status" onclick="return show_panel(this);">Status Checks</a></li>
@@ -120,36 +119,19 @@
                 <li class="dropdown-item"><a href="#smtp_relays" onclick="return show_panel(this);">SMTP Relays</a></li>
               </ul>
             </li>
-            <li class="btn dropdown">
+            <li class="btn dropdown if-logged-in-admin">
                 <a style="color: black;" href="#" class="dropdown-toggle" data-toggle="dropdown">Advanced <b class="caret"></b></a>
                 <ul class="dropdown-menu">
                 <li class="dropdown-item"><a href="#custom_dns" onclick="return show_panel(this);">Custom DNS</a></li>
                 <li class="dropdown-item"><a href="#external_dns" onclick="return show_panel(this);">External DNS</a></li>
 				<li class="dropdown-item"><a href="#pgp_keyring" onclick="return show_panel(this);">PGP Keyring Management</a></li>
 				<li class="dropdown-item"><a href="#wkd" onclick="return show_panel(this);">WKD Management</a></li>
-                <li class="dropdown-item"><a href="/admin/munin" target="_blank">Munin Monitoring</a></li>
+                <li class="dropdown-item"><a href="#munin" onclick="return show_panel(this);">Munin Monitoring</a></li>
                 </ul>
             </li>
-            <li class="btn dropdown">
+            <li class="btn if-logged-in-not-admin" style="color: black;" href="#mail-guide" onclick="return show_panel(this);">Mail</li>
+            <li class="btn dropdown if-logged-in-admin">
               <a style="color: black;" href="#" class="dropdown-toggle" data-toggle="dropdown">Mail &amp; Users <b class="caret"></b></a>
-=======
-            <li class="dropdown if-logged-in-admin">
-              <a href="#" class="dropdown-toggle" data-toggle="dropdown">System <b class="caret"></b></a>
-              <ul class="dropdown-menu">
-                <li><a href="#system_status" onclick="return show_panel(this);">Status Checks</a></li>
-                <li><a href="#tls" onclick="return show_panel(this);">TLS (SSL) Certificates</a></li>
-                <li><a href="#system_backup" onclick="return show_panel(this);">Backup Status</a></li>
-                <li class="divider"></li>
-                <li class="dropdown-header">Advanced Pages</li>
-                <li><a href="#custom_dns" onclick="return show_panel(this);">Custom DNS</a></li>
-                <li><a href="#external_dns" onclick="return show_panel(this);">External DNS</a></li>
-                <li><a href="#munin" onclick="return show_panel(this);">Munin Monitoring</a></li>
-              </ul>
-            </li>
-            <li><a href="#mail-guide" onclick="return show_panel(this);" class="if-logged-in-not-admin">Mail</a></li>
-            <li class="dropdown if-logged-in-admin">
-              <a href="#" class="dropdown-toggle" data-toggle="dropdown">Mail &amp; Users <b class="caret"></b></a>
->>>>>>> 65861c68
               <ul class="dropdown-menu">
                 <li class="dropdown-item"><a href="#mail-guide" onclick="return show_panel(this);">Instructions</a></li>
                 <li class="dropdown-item"><a href="#users" onclick="return show_panel(this);">Users</a></li>
@@ -159,32 +141,23 @@
                 <li class="dropdown-item"><a href="#mfa" onclick="return show_panel(this);">Two-Factor Authentication</a></li>
               </ul>
             </li>
-<<<<<<< HEAD
-            <li class="btn"><a style="color: black;" href="#sync_guide" onclick="return show_panel(this);">Contacts/Calendar</a></li>
-            <li class="btn"><a style="color: black;" href="#web" onclick="return show_panel(this);">Web</a></li>
+            <li class="btn if-logged-in"><a style="color: black;" href="#sync_guide" onclick="return show_panel(this);">Contacts/Calendar</a></li>
+            <li class="btn if-logged-in-admin"><a style="color: black;" href="#web" onclick="return show_panel(this);">Web</a></li>
           </ul>
           <ul class="btn nav navbar-nav navbar-right">
-            <li><a href="#" onclick="do_logout(); return false;" style="color: black; font-weight: bold;">Log out</a></li>
-=======
-            <li><a href="#sync_guide" onclick="return show_panel(this);" class="if-logged-in">Contacts/Calendar</a></li>
-            <li><a href="#web" onclick="return show_panel(this);" class="if-logged-in-admin">Web</a></li>
-          </ul>
-          <ul class="nav navbar-nav navbar-right">
-            <li class="if-logged-in"><a href="#" onclick="do_logout(); return false;" style="color: white">Log out</a></li>
->>>>>>> 65861c68
+            <li><a class="if-logged-in" href="#" onclick="do_logout(); return false;" style="color: black; font-weight: bold;">Log out</a></li>
           </ul>
         </div><!--/.navbar-collapse -->
       </div>
     </div>
 
     <div class="container">
-<<<<<<< HEAD
       <div id="panel_smtp_relays" class="admin_panel">
       {% include "smtp-relays.html" %}
-=======
+      </div>
+
       <div id="panel_welcome" class="admin_panel">
       {% include "welcome.html" %}
->>>>>>> 65861c68
       </div>
 
       <div id="panel_system_status" class="admin_panel">
