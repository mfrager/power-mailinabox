#!/usr/local/lib/mailinabox/env/bin/python

# NOTE:
# This script is run both using the system-wide Python 3
# interpreter (/usr/bin/python3) as well as through the
# virtualenv (/usr/local/lib/mailinabox/env). So only
# import packages at the top level of this script that
# are installed in *both* contexts. We use the system-wide
# Python 3 in setup/questions.sh to validate the email
# address entered by the user.

import subprocess, shutil, os, sqlite3, re
import utils
from email_validator import validate_email as validate_email_, EmailNotValidError
import idna

def validate_email(email, mode=None):
	# Checks that an email address is syntactically valid. Returns True/False.
	# An email address may contain ASCII characters only because Dovecot's
	# authentication mechanism gets confused with other character encodings.
	#
	# When mode=="user", we're checking that this can be a user account name.
	# Dovecot has tighter restrictions - letters, numbers, underscore, and
	# dash only!
	#
	# When mode=="alias", we're allowing anything that can be in a Postfix
	# alias table, i.e. omitting the local part ("@domain.tld") is OK.

	# Check the syntax of the address.
	try:
		validate_email_(email,
			allow_smtputf8=False,
			check_deliverability=False,
			allow_empty_local=(mode=="alias")
			)
	except EmailNotValidError:
		return False

	if mode == 'user':
		# There are a lot of characters permitted in email addresses, but
		# Dovecot's sqlite auth driver seems to get confused if there are any
		# unusual characters in the address. Bah. Also note that since
		# the mailbox path name is based on the email address, the address
		# shouldn't be absurdly long and must not have a forward slash.
		# Our database is case sensitive (oops), which affects mail delivery
		# (Postfix always queries in lowercase?), so also only permit lowercase
		# letters.
		if len(email) > 255: return False
		if re.search(r'[^\@\.a-z0-9_\-]+', email):
			return False

	# Everything looks good.
	return True

def sanitize_idn_email_address(email):
	# The user may enter Unicode in an email address. Convert the domain part
	# to IDNA before going into our database. Leave the local part alone ---
	# although validate_email will reject non-ASCII characters.
	#
	# The domain name system only exists in ASCII, so it doesn't make sense
	# to store domain names in Unicode. We want to store what is meaningful
	# to the underlying protocols.
	try:
		localpart, domainpart = email.split("@")
		domainpart = idna.encode(domainpart).decode('ascii')
		return localpart + "@" + domainpart
	except (ValueError, idna.IDNAError):
		# ValueError: String does not have a single @-sign, so it is not
		# a valid email address. IDNAError: Domain part is not IDNA-valid.
		# Validation is not this function's job, so return value unchanged.
		# If there are non-ASCII characters it will be filtered out by
		# validate_email.
		return email

def prettify_idn_email_address(email):
	# This is the opposite of sanitize_idn_email_address. We store domain
	# names in IDNA in the database, but we want to show Unicode to the user.
	try:
		localpart, domainpart = email.split("@")
		domainpart = idna.decode(domainpart.encode("ascii"))
		return localpart + "@" + domainpart
	except (ValueError, UnicodeError, idna.IDNAError):
		# Failed to decode IDNA, or the email address does not have a
		# single @-sign. Should never happen.
		return email

def is_dcv_address(email):
	email = email.lower()
	for localpart in ("admin", "administrator", "postmaster", "hostmaster", "webmaster", "abuse"):
		if email.startswith(localpart+"@") or email.startswith(localpart+"+"):
			return True
	return False

def open_database(env, with_connection=False):
	conn = sqlite3.connect(env["STORAGE_ROOT"] + "/mail/users.sqlite")
	if not with_connection:
		return conn.cursor()
	else:
		return conn, conn.cursor()

def get_mail_users(env):
	# Returns a flat, sorted list of all user accounts.
	c = open_database(env)
	c.execute('SELECT email FROM users')
	users = [ row[0] for row in c.fetchall() ]
	return utils.sort_email_addresses(users, env)

def sizeof_fmt(num):
	for unit in ['','K','M','G','T']:
		if abs(num) < 1024.0:
			if abs(num) > 99:
				return "%3.0f%s" % (num, unit)
			else:
				return "%2.1f%s" % (num, unit)

		num /= 1024.0

	return str(num)

def get_mail_users_ex(env, with_archived=False):
	# Returns a complex data structure of all user accounts, optionally
	# including archived (status="inactive") accounts.
	#
	# [
	#   {
	#     domain: "domain.tld",
	#     users: [
	#       {
	#         email: "name@domain.tld",
	#         privileges: [ "priv1", "priv2", ... ],
	#         status: "active" | "inactive",
	#       },
	#       ...
	#     ]
	#   },
	#   ...
	# ]

	# Get users and their privileges.
	users = []
	active_accounts = set()
	c = open_database(env)
	c.execute('SELECT email, privileges, quota FROM users')
	for email, privileges, quota in c.fetchall():
		active_accounts.add(email)

		(user, domain) = email.split('@')
		box_size = 0
		box_count = 0
		box_quota = 0
		percent = ''
		try:
			dirsize_file = os.path.join(env['STORAGE_ROOT'], 'mail/mailboxes/%s/%s/maildirsize' % (domain, user))
			with open(dirsize_file, 'r') as f:
				box_quota = int(f.readline().split('S')[0])
				for line in f.readlines():
					(size, count) = line.split(' ')
					box_size += int(size)
					box_count += int(count)

			try:
				percent = (box_size / box_quota) * 100
			except:
				percent = 'Error'

		except:
			box_size = '?'
			box_count = '?'
			box_quota = '?'
			percent = '?'

		if quota == '0':
			percent = ''

		user = {
			"email": email,
			"privileges": parse_privs(privileges),
            "quota": quota,
			"box_quota": box_quota,
			"box_size": sizeof_fmt(box_size) if box_size != '?' else box_size,
			"percent": '%3.0f%%' % percent if type(percent) != str else percent,
			"box_count": box_count,
			"status": "active",
		}
		users.append(user)

	# Add in archived accounts.
	if with_archived:
		root = os.path.join(env['STORAGE_ROOT'], 'mail/mailboxes')
		for domain in os.listdir(root):
			if os.path.isdir(os.path.join(root, domain)):
				for user in os.listdir(os.path.join(root, domain)):
					email = user + "@" + domain
					mbox = os.path.join(root, domain, user)
					if email in active_accounts: continue
					user = {
						"email": email,
						"privileges": [],
						"status": "inactive",
						"mailbox": mbox,
                        "box_count": '?',
                        "box_size": '?',
                        "box_quota": '?',
                        "percent": '?',
					}
					users.append(user)

	# Group by domain.
	domains = { }
	for user in users:
		domain = get_domain(user["email"])
		if domain not in domains:
			domains[domain] = {
				"domain": domain,
				"users": []
				}
		domains[domain]["users"].append(user)

	# Sort domains.
	domains = [domains[domain] for domain in utils.sort_domains(domains.keys(), env)]

	# Sort users within each domain first by status then lexicographically by email address.
	for domain in domains:
		domain["users"].sort(key = lambda user : (user["status"] != "active", user["email"]))

	return domains

def get_admins(env):
	# Returns a set of users with admin privileges.
	users = set()
	for domain in get_mail_users_ex(env):
		for user in domain["users"]:
			if "admin" in user["privileges"]:
				users.add(user["email"])
	return users

def get_mail_aliases(env):
	# Returns a sorted list of tuples of (address, forward-tos, permitted-senders, auto).
	c = open_database(env)
	c.execute('SELECT source, destination, permitted_senders, 0 as auto FROM aliases UNION SELECT source, destination, permitted_senders, 1 as auto FROM auto_aliases')
	aliases = { row[0]: row for row in c.fetchall() } # make dict

	# put in a canonical order: sort by domain, then by email address lexicographically
	aliases = [ aliases[address] for address in utils.sort_email_addresses(aliases.keys(), env) ]
	return aliases

def get_mail_aliases_ex(env):
	# Returns a complex data structure of all mail aliases, similar
	# to get_mail_users_ex.
	#
	# [
	#   {
	#     domain: "domain.tld",
	#     alias: [
	#       {
	#         address: "name@domain.tld", # IDNA-encoded
	#         address_display: "name@domain.tld", # full Unicode
	#         forwards_to: ["user1@domain.com", "receiver-only1@domain.com", ...],
	#         permitted_senders: ["user1@domain.com", "sender-only1@domain.com", ...] OR null,
	#         auto: True|False
	#       },
	#       ...
	#     ]
	#   },
	#   ...
	# ]

	domains = {}
	for address, forwards_to, permitted_senders, auto in get_mail_aliases(env):
		# skip auto domain maps since these are not informative in the control panel's aliases list
		if auto and address.startswith("@"): continue

		# get alias info
		domain = get_domain(address)

		# add to list
		if not domain in domains:
			domains[domain] = {
				"domain": domain,
				"aliases": [],
			}
		domains[domain]["aliases"].append({
			"address": address,
			"address_display": prettify_idn_email_address(address),
			"forwards_to": [prettify_idn_email_address(r.strip()) for r in forwards_to.split(",")],
			"permitted_senders": [prettify_idn_email_address(s.strip()) for s in permitted_senders.split(",")] if permitted_senders is not None else None,
			"auto": bool(auto),
		})

	# Sort domains.
	domains = [domains[domain] for domain in utils.sort_domains(domains.keys(), env)]

	# Sort aliases within each domain first by required-ness then lexicographically by address.
	for domain in domains:
		domain["aliases"].sort(key = lambda alias : (alias["auto"], alias["address"]))
	return domains

def get_noreply_addresses(env):
	# Returns a set of noreply addresses:
	# Noreply addresses are a special type of addresses that are send-only.
	# Mail sent to these addresses is automatically bounced with a customized message..
	c = open_database(env)
	c.execute('SELECT email FROM noreply')
	return set( row[0] for row in c.fetchall() )

def get_domain(emailaddr, as_unicode=True):
	# Gets the domain part of an email address. Turns IDNA
	# back to Unicode for display.
	ret = emailaddr.split('@', 1)[1]
	if as_unicode:
		try:
			ret = idna.decode(ret.encode('ascii'))
		except (ValueError, UnicodeError, idna.IDNAError):
			# Looks like we have an invalid email address in
			# the database. Now is not the time to complain.
			pass
	return ret

def get_all_mail_addresses(env, no_catchalls=True):
	# Gets the email addresses on literally all tables (users, aliases and noreplies)
	emails = get_mail_users(env)
	emails.extend([a[0] for a in get_mail_aliases(env)])
	emails.extend(get_noreply_addresses(env))

	# Filter out catch-alls
	if no_catchalls:
		return set(filter(lambda e: e.split("@")[0].strip != "", emails))

	return set(emails)

def get_mail_domains(env, filter_aliases=lambda alias : True, users_only=False):
	# Returns the domain names (IDNA-encoded) of all of the email addresses
	# configured on the system. If users_only is True, only return domains
	# with email addresses that correspond to user accounts. Exclude Unicode
	# forms of domain names listed in the automatic aliases table.
	domains = []
	domains.extend([get_domain(login, as_unicode=False) for login in get_mail_users(env)])
	if not users_only:
<<<<<<< HEAD
		domains.extend([get_domain(address, as_unicode=False) for address, *_ in get_mail_aliases(env) if filter_aliases(address) ])
		domains.extend([get_domain(address, as_unicode=False) for address in get_noreply_addresses(env)])
=======
		domains.extend([get_domain(address, as_unicode=False) for address, _, _, auto in get_mail_aliases(env) if filter_aliases(address) and not auto ])
>>>>>>> 65861c68
	return set(domains)

def add_mail_user(email, pw, privs, quota, env):
	# validate email
	if email.strip() == "":
		return ("No email address provided.", 400)
	elif not validate_email(email):
		return ("Invalid email address.", 400)
	elif not validate_email(email, mode='user'):
		return ("User account email addresses may only use the lowercase ASCII letters a-z, the digits 0-9, underscore (_), hyphen (-), and period (.).", 400)
	elif is_dcv_address(email) and len(get_mail_users(env)) > 0:
		# Make domain control validation hijacking a little harder to mess up by preventing the usual
		# addresses used for DCV from being user accounts. Except let it be the first account because
		# during box setup the user won't know the rules.
		return ("You may not make a user account for that address because it is frequently used for domain control validation. Use an alias instead if necessary.", 400)

	# validate password
	validate_password(pw)

	# validate privileges
	if privs is None or privs.strip() == "":
		privs = []
	else:
		privs = privs.split("\n")
		for p in privs:
			validation = validate_privilege(p)
			if validation: return validation

	if quota is None:
		quota = get_default_quota()

	try:
		quota = validate_quota(quota)
	except ValueError as e:
		return (str(e), 400)

	# get the database
	conn, c = open_database(env, with_connection=True)

	# hash the password
	pw = hash_password(pw)

	# add the user to the database
	try:
		c.execute("INSERT INTO users (email, password, privileges, quota) VALUES (?, ?, ?, ?)",
			(email, pw, "\n".join(privs), quota))
	except sqlite3.IntegrityError:
		return ("User already exists.", 400)

	# write databasebefore next step
	conn.commit()

	dovecot_quota_recalc(email)

	# Update things in case any new domains are added.
	return kick(env, "mail user added")

def set_mail_password(email, pw, env):
	# validate that password is acceptable
	validate_password(pw)

	# hash the password
	pw = hash_password(pw)

	# update the database
	conn, c = open_database(env, with_connection=True)
	c.execute("UPDATE users SET password=? WHERE email=?", (pw, email))
	if c.rowcount != 1:
		return ("That's not a user (%s)." % email, 400)
	conn.commit()
	return "OK"

def hash_password(pw):
	# Turn the plain password into a Dovecot-format hashed password, meaning
	# something like "{SCHEME}hashedpassworddata".
	# http://wiki2.dovecot.org/Authentication/PasswordSchemes
	return utils.shell('check_output', ["/usr/bin/doveadm", "pw", "-s", "SHA512-CRYPT", "-p", pw]).strip()


def get_mail_quota(email, env):
	conn, c = open_database(env, with_connection=True)
	c.execute("SELECT quota FROM users WHERE email=?", (email,))
	rows = c.fetchall()
	if len(rows) != 1:
		return ("That's not a user (%s)." % email, 400)

	return rows[0][0]


def set_mail_quota(email, quota, env):
	# validate that password is acceptable
	quota = validate_quota(quota)

	# update the database
	conn, c = open_database(env, with_connection=True)
	c.execute("UPDATE users SET quota=? WHERE email=?", (quota, email))
	if c.rowcount != 1:
		return ("That's not a user (%s)." % email, 400)
	conn.commit()

	dovecot_quota_recalc(email)

	return "OK"

def dovecot_quota_recalc(email):
	# dovecot processes running for the user will not recognize the new quota setting
	# a reload is necessary to reread the quota setting, but it will also shut down
	# running dovecot processes.  Email clients generally log back in when they lose
	# a connection.
	# subprocess.call(['doveadm', 'reload'])

	# force dovecot to recalculate the quota info for the user.
	subprocess.call(["doveadm", "quota", "recalc", "-u", email])

def get_default_quota(env):
	config = utils.load_settings(env)
	return config.get("default-quota", '0')

def validate_quota(quota):
	# validate quota
	quota = quota.strip().upper()

	if quota == "":
		raise ValueError("No quota provided.")
	if re.search(r"[\s,.]", quota):
		raise ValueError("Quotas cannot contain spaces, commas, or decimal points.")
	if not re.match(r'^[\d]+[GM]?$', quota):
		raise ValueError("Invalid quota.")

	return quota

def get_mail_password(email, env):
	# Gets the hashed password for a user. Passwords are stored in Dovecot's
	# password format, with a prefixed scheme.
	# http://wiki2.dovecot.org/Authentication/PasswordSchemes
	# update the database
	c = open_database(env)
	c.execute('SELECT password FROM users WHERE email=?', (email,))
	rows = c.fetchall()
	if len(rows) != 1:
		raise ValueError("That's not a user (%s)." % email)
	return rows[0][0]

def remove_mail_user(email, env):
	# remove
	conn, c = open_database(env, with_connection=True)
	c.execute("DELETE FROM users WHERE email=?", (email,))
	if c.rowcount != 1:
		return ("That's not a user (%s)." % email, 400)
	conn.commit()

	# Update things in case any domains are removed.
	return kick(env, "mail user removed")

def parse_privs(value):
	return [p for p in value.split("\n") if p.strip() != ""]

def get_mail_user_privileges(email, env, empty_on_error=False):
	# get privs
	c = open_database(env)
	c.execute('SELECT privileges FROM users WHERE email=?', (email,))
	rows = c.fetchall()
	if len(rows) != 1:
		if empty_on_error: return []
		return ("That's not a user (%s)." % email, 400)
	return parse_privs(rows[0][0])

def validate_privilege(priv):
	if "\n" in priv or priv.strip() == "":
		return ("That's not a valid privilege (%s)." % priv, 400)
	return None

def add_remove_mail_user_privilege(email, priv, action, env):
	# validate
	validation = validate_privilege(priv)
	if validation: return validation

	# get existing privs, but may fail
	privs = get_mail_user_privileges(email, env)
	if isinstance(privs, tuple): return privs # error

	# update privs set
	if action == "add":
		if priv not in privs:
			privs.append(priv)
	elif action == "remove":
		privs = [p for p in privs if p != priv]
	else:
		return ("Invalid action.", 400)

	# commit to database
	conn, c = open_database(env, with_connection=True)
	c.execute("UPDATE users SET privileges=? WHERE email=?", ("\n".join(privs), email))
	if c.rowcount != 1:
		return ("Something went wrong.", 400)
	conn.commit()

	return "OK"

def add_mail_alias(address, forwards_to, permitted_senders, env, update_if_exists=False, do_kick=True):
	# convert Unicode domain to IDNA
	address = sanitize_idn_email_address(address)

	# Our database is case sensitive (oops), which affects mail delivery
	# (Postfix always queries in lowercase?), so force lowercase.
	address = address.lower()

	# validate address
	address = address.strip()
	if address == "":
		return ("No email address provided.", 400)
	if not validate_email(address, mode='alias'):
		return ("Invalid email address (%s)." % address, 400)

	# validate forwards_to
	validated_forwards_to = []
	forwards_to = forwards_to.strip()

	# extra checks for email addresses used in domain control validation
	is_dcv_source = is_dcv_address(address)

	# Postfix allows a single @domain.tld as the destination, which means
	# the local part on the address is preserved in the rewrite. We must
	# try to convert Unicode to IDNA first before validating that it's a
	# legitimate alias address. Don't allow this sort of rewriting for
	# DCV source addresses.
	r1 = sanitize_idn_email_address(forwards_to)
	if validate_email(r1, mode='alias') and not is_dcv_source:
		validated_forwards_to.append(r1)

	else:
		# Parse comma and \n-separated destination emails & validate. In this
		# case, the forwards_to must be complete email addresses.
		for line in forwards_to.split("\n"):
			for email in line.split(","):
				email = email.strip()
				if email == "": continue
				email = sanitize_idn_email_address(email) # Unicode => IDNA
				# Strip any +tag from email alias and check privileges
				privileged_email = re.sub(r"(?=\+)[^@]*(?=@)",'',email)
				if not validate_email(email):
					return ("Invalid receiver email address (%s)." % email, 400)
				if is_dcv_source and not is_dcv_address(email) and "admin" not in get_mail_user_privileges(privileged_email, env, empty_on_error=True):
					# Make domain control validation hijacking a little harder to mess up by
					# requiring aliases for email addresses typically used in DCV to forward
					# only to accounts that are administrators on this system.
					return ("This alias can only have administrators of this system as destinations because the address is frequently used for domain control validation.", 400)
				validated_forwards_to.append(email)

	# validate permitted_senders
	valid_logins = get_mail_users(env)
	validated_permitted_senders = []
	permitted_senders = permitted_senders.strip()

	# Parse comma and \n-separated sender logins & validate. The permitted_senders must be
	# valid usernames.
	for line in permitted_senders.split("\n"):
		for login in line.split(","):
			login = login.strip()
			if login == "": continue
			if login not in valid_logins:
				return ("Invalid permitted sender: %s is not a user on this system." % login, 400)
			validated_permitted_senders.append(login)

	# Make sure the alias has either a forwards_to or a permitted_sender.
	if len(validated_forwards_to) + len(validated_permitted_senders) == 0:
		return ("The alias must either forward to an address or have a permitted sender.", 400)

	# save to db

	forwards_to = ",".join(validated_forwards_to)

	if len(validated_permitted_senders) == 0:
		permitted_senders = None
	else:
		permitted_senders = ",".join(validated_permitted_senders)

	conn, c = open_database(env, with_connection=True)
	try:
		c.execute("INSERT INTO aliases (source, destination, permitted_senders) VALUES (?, ?, ?)", (address, forwards_to, permitted_senders))
		return_status = "alias added"
	except sqlite3.IntegrityError:
		if not update_if_exists:
			return ("Alias already exists (%s)." % address, 400)
		else:
			c.execute("UPDATE aliases SET destination = ?, permitted_senders = ? WHERE source = ?", (forwards_to, permitted_senders, address))
			return_status = "alias updated"

	conn.commit()

	if do_kick:
		# Update things in case any new domains are added.
		return kick(env, return_status)

def remove_mail_alias(address, env, do_kick=True):
	# convert Unicode domain to IDNA
	address = sanitize_idn_email_address(address)

	# remove
	conn, c = open_database(env, with_connection=True)
	c.execute("DELETE FROM aliases WHERE source=?", (address,))
	if c.rowcount != 1:
		return ("That's not an alias (%s)." % address, 400)
	conn.commit()

	if do_kick:
		# Update things in case any domains are removed.
		return kick(env, "alias removed")

def add_auto_aliases(aliases, env):
	conn, c = open_database(env, with_connection=True)
	c.execute("DELETE FROM auto_aliases");
	for source, destination in aliases.items():
		c.execute("INSERT INTO auto_aliases (source, destination) VALUES (?, ?)", (source, destination))
	conn.commit()

def get_system_administrator(env):
	return "administrator@" + env['PRIMARY_HOSTNAME']

def get_required_aliases(env):
	# These are the aliases that must exist.
	aliases = set()

	# The system administrator alias is required.
	aliases.add(get_system_administrator(env))

	# The hostmaster alias is exposed in the DNS SOA for each zone.
	aliases.add("hostmaster@" + env['PRIMARY_HOSTNAME'])

	# Get a list of domains we serve mail for, except ones for which the only
	# email on that domain are the required aliases or a catch-all/domain-forwarder.
	real_mail_domains = get_mail_domains(env,
		filter_aliases = lambda alias :
			not alias.startswith("postmaster@")
			and not alias.startswith("admin@")
			and not alias.startswith("abuse@")
			and not alias.startswith("@")
			)

	# Create postmaster@, admin@ and abuse@ for all domains we serve
	# mail on. postmaster@ is assumed to exist by our Postfix configuration.
	# admin@isn't anything, but it might save the user some trouble e.g. when
	# buying an SSL certificate.
	# abuse@ is part of RFC2142: https://www.ietf.org/rfc/rfc2142.txt
	for domain in real_mail_domains:
		aliases.add("postmaster@" + domain)
		aliases.add("admin@" + domain)
		aliases.add("abuse@" + domain)

	return aliases

def add_noreply_address(env, address, do_kick=True):
	email = sanitize_idn_email_address(address)
	# validate email
	if email.strip() == "":
		return ("No email address provided.", 400)
	elif not validate_email(email):
		return ("Invalid email address.", 400)

	# Make sure it's not an user/alias already
	if email in get_mail_users(env):
		return ("This address is already an user.", 400)
	elif email in get_mail_aliases(env):
		return ("This address is already an alias.", 400)
	
	ret = ""

	# Add the address
	conn, c = open_database(env, with_connection=True)
	try:
		c.execute("INSERT INTO noreply (email) VALUES (?)", (email,))
		if do_kick:
			ret = kick(env, "No-reply address (%s) added" % address)
		else:
			ret = "No-reply address (%s) added" % address
	except sqlite3.IntegrityError:
		return ("This noreply (%s) already exists." % address, 400)
	
	conn.commit()
	return ret

def remove_noreply_address(env, address, do_kick=True):
	email = sanitize_idn_email_address(address)

	# yeet yeet deleet
	conn, c = open_database(env, with_connection=True)
	c.execute("DELETE FROM noreply WHERE email=?", (email,))
	if c.rowcount != 1:
		return ("That's not a noreply (%s)." % address, 400)
	conn.commit()

	if do_kick:
		# Update things in case any domains are removed.
		return kick(env, "No-reply address removed")

def get_required_noreply_addresses(env):
	return { "noreply-daemon@" + env['PRIMARY_HOSTNAME'] }

def kick(env, mail_result=None):
	results = []

	# Include the current operation's result in output.

	if mail_result is not None:
		results.append(mail_result + "\n")

	auto_aliases = { }

<<<<<<< HEAD
	existing_users = get_mail_users(env)
	existing_alias_records = get_mail_aliases(env)
	existing_aliases = set(a for a, *_ in existing_alias_records) # just first entry in tuple
	existing_noreply = get_noreply_addresses(env)
	required_aliases = get_required_aliases(env)
	required_noreply = get_required_noreply_addresses(env)
=======
	# Mape required aliases to the administrator alias (which should be created manually).
	administrator = get_system_administrator(env)
	required_aliases = get_required_aliases(env)
	for alias in required_aliases:
		if alias == administrator: continue # don't make an alias from the administrator to itself --- this alias must be created manually
		auto_aliases[alias] = administrator
>>>>>>> 65861c68

	# Add domain maps from Unicode forms of IDNA domains to the ASCII forms stored in the alias table.
	for domain in get_mail_domains(env):
		try:
			domain_unicode = idna.decode(domain.encode("ascii"))
			if domain == domain_unicode: continue # not an IDNA/Unicode domain
			auto_aliases["@" + domain_unicode] = "@" + domain
		except (ValueError, UnicodeError, idna.IDNAError):
			continue

<<<<<<< HEAD
	for address in required_aliases:
		ensure_admin_alias_exists(address)
	
	for address in required_noreply - existing_noreply:
		add_noreply_address(env, address, do_kick=False)
		results.append("added noreply address \"%s\"\n" % address)
=======
	add_auto_aliases(auto_aliases, env)
>>>>>>> 65861c68

	# Remove auto-generated postmaster/admin/abuse alises from the main aliases table.
	# They are now stored in the auto_aliases table.
	for address, forwards_to, permitted_senders, auto in get_mail_aliases(env):
		user, domain = address.split("@")
		if user in ("postmaster", "admin", "abuse") \
			and address not in required_aliases \
			and forwards_to == get_system_administrator(env) \
			and not auto:
			remove_mail_alias(address, env, do_kick=False)
			results.append("removed alias %s (was to %s; domain no longer used for email)\n" % (address, forwards_to))

	# Update DNS and nginx in case any domains are added/removed.

	from dns_update import do_dns_update
	results.append( do_dns_update(env) )

	from web_update import do_web_update
	results.append( do_web_update(env) )

	return "".join(s for s in results if s != "")

def validate_password(pw):
	# validate password
	if pw.strip() == "":
		raise ValueError("No password provided.")
	if len(pw) < 8:
		raise ValueError("Passwords must be at least eight characters.")

if __name__ == "__main__":
	import sys
	if len(sys.argv) > 2 and sys.argv[1] == "validate-email":
		# Validate that we can create a Dovecot account for a given string.
		if validate_email(sys.argv[2], mode='user'):
			sys.exit(0)
		else:
			sys.exit(1)

	if len(sys.argv) > 1 and sys.argv[1] == "update":
		from utils import load_environment
		print(kick(load_environment()))<|MERGE_RESOLUTION|>--- conflicted
+++ resolved
@@ -336,12 +336,8 @@
 	domains = []
 	domains.extend([get_domain(login, as_unicode=False) for login in get_mail_users(env)])
 	if not users_only:
-<<<<<<< HEAD
-		domains.extend([get_domain(address, as_unicode=False) for address, *_ in get_mail_aliases(env) if filter_aliases(address) ])
+		domains.extend([get_domain(address, as_unicode=False) for address, _, _, auto in get_mail_aliases(env) if filter_aliases(address) and not auto ])
 		domains.extend([get_domain(address, as_unicode=False) for address in get_noreply_addresses(env)])
-=======
-		domains.extend([get_domain(address, as_unicode=False) for address, _, _, auto in get_mail_aliases(env) if filter_aliases(address) and not auto ])
->>>>>>> 65861c68
 	return set(domains)
 
 def add_mail_user(email, pw, privs, quota, env):
@@ -750,21 +746,14 @@
 
 	auto_aliases = { }
 
-<<<<<<< HEAD
-	existing_users = get_mail_users(env)
-	existing_alias_records = get_mail_aliases(env)
-	existing_aliases = set(a for a, *_ in existing_alias_records) # just first entry in tuple
-	existing_noreply = get_noreply_addresses(env)
-	required_aliases = get_required_aliases(env)
-	required_noreply = get_required_noreply_addresses(env)
-=======
 	# Mape required aliases to the administrator alias (which should be created manually).
 	administrator = get_system_administrator(env)
 	required_aliases = get_required_aliases(env)
+	required_noreply = get_required_noreply_addresses(env)
+	existing_noreply = get_noreply_addresses(env)
 	for alias in required_aliases:
 		if alias == administrator: continue # don't make an alias from the administrator to itself --- this alias must be created manually
-		auto_aliases[alias] = administrator
->>>>>>> 65861c68
+		auto_aliases[alias] = administrator	
 
 	# Add domain maps from Unicode forms of IDNA domains to the ASCII forms stored in the alias table.
 	for domain in get_mail_domains(env):
@@ -774,17 +763,11 @@
 			auto_aliases["@" + domain_unicode] = "@" + domain
 		except (ValueError, UnicodeError, idna.IDNAError):
 			continue
-
-<<<<<<< HEAD
-	for address in required_aliases:
-		ensure_admin_alias_exists(address)
 	
+	add_auto_aliases(auto_aliases, env)
 	for address in required_noreply - existing_noreply:
 		add_noreply_address(env, address, do_kick=False)
 		results.append("added noreply address \"%s\"\n" % address)
-=======
-	add_auto_aliases(auto_aliases, env)
->>>>>>> 65861c68
 
 	# Remove auto-generated postmaster/admin/abuse alises from the main aliases table.
 	# They are now stored in the auto_aliases table.
