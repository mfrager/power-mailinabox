#!/usr/local/lib/mailinabox/env/bin/python3
#
# During development, you can start the Mail-in-a-Box control panel
# by running this script, e.g.:
#
# service mailinabox stop # stop the system process
# DEBUG=1 management/daemon.py
# service mailinabox start # when done debugging, start it up again

import os, os.path, re, json, time
import multiprocessing.pool, subprocess

from functools import wraps

from flask import Flask, request, render_template, abort, Response, send_from_directory, make_response

import auth, utils
from mailconfig import get_mail_users, get_mail_users_ex, get_admins, add_mail_user, set_mail_password, remove_mail_user
from mailconfig import get_mail_user_privileges, add_remove_mail_user_privilege, open_database
from mailconfig import get_mail_aliases, get_mail_aliases_ex, get_mail_domains, add_mail_alias, remove_mail_alias
from mfa import get_public_mfa_state, provision_totp, validate_totp_secret, enable_mfa, disable_mfa

env = utils.load_environment()

auth_service = auth.KeyAuthService()

# We may deploy via a symbolic link, which confuses flask's template finding.
me = __file__
try:
	me = os.readlink(__file__)
except OSError:
	pass

# for generating CSRs we need a list of country codes
csr_country_codes = []
with open(os.path.join(os.path.dirname(me), "csr_country_codes.tsv")) as f:
	for line in f:
		if line.strip() == "" or line.startswith("#"): continue
		code, name = line.strip().split("\t")[0:2]
		csr_country_codes.append((code, name))

app = Flask(__name__, template_folder=os.path.abspath(os.path.join(os.path.dirname(me), "templates")))

# Decorator to protect views that require a user with 'admin' privileges.
def authorized_personnel_only(viewfunc):
	@wraps(viewfunc)
	def newview(*args, **kwargs):
		# Authenticate the passed credentials, which is either the API key or a username:password pair
		# and an optional X-Auth-Token token.
		error = None
		privs = []

		try:
			email, privs = auth_service.authenticate(request, env)
		except ValueError as e:
			# Write a line in the log recording the failed login
			log_failed_login(request)

			# Authentication failed.
			error = str(e)

		# Authorized to access an API view?
		if "admin" in privs:
			# Store the email address of the logged in user so it can be accessed
			# from the API methods that affect the calling user.
			request.user_email = email
			request.user_privs = privs

			# Call view func.
			return viewfunc(*args, **kwargs)

		if not error:
			error = "You are not an administrator."

		# Not authorized. Return a 401 (send auth) and a prompt to authorize by default.
		status = 401
		headers = {
			'WWW-Authenticate': 'Basic realm="{0}"'.format(auth_service.auth_realm),
			'X-Reason': error,
		}

		if request.headers.get('X-Requested-With') == 'XMLHttpRequest':
			# Don't issue a 401 to an AJAX request because the user will
			# be prompted for credentials, which is not helpful.
			status = 403
			headers = None

		if request.headers.get('Accept') in (None, "", "*/*"):
			# Return plain text output.
			return Response(error+"\n", status=status, mimetype='text/plain', headers=headers)
		else:
			# Return JSON output.
			return Response(json.dumps({
				"status": "error",
				"reason": error,
				})+"\n", status=status, mimetype='application/json', headers=headers)

	return newview

@app.errorhandler(401)
def unauthorized(error):
	return auth_service.make_unauthorized_response()

def json_response(data, status=200):
	return Response(json.dumps(data, indent=2, sort_keys=True)+'\n', status=status, mimetype='application/json')

###################################

# Control Panel (unauthenticated views)

@app.route('/')
def index():
	# Render the control panel. This route does not require user authentication
	# so it must be safe!

	no_users_exist = (len(get_mail_users(env)) == 0)
	no_admins_exist = (len(get_admins(env)) == 0)

	utils.fix_boto() # must call prior to importing boto
	import boto.s3
	backup_s3_hosts = [(r.name, r.endpoint) for r in boto.s3.regions()]
	lsb=utils.shell("check_output", ["/usr/bin/lsb_release", "-d"])

	return render_template('index.html',
		hostname=env['PRIMARY_HOSTNAME'],
<<<<<<< HEAD

=======
>>>>>>> 2ac999fc
		storage_root=env['STORAGE_ROOT'],

		no_users_exist=no_users_exist,
		no_admins_exist=no_admins_exist,

		backup_s3_hosts=backup_s3_hosts,
		csr_country_codes=csr_country_codes,
	)

@app.route('/me')
def me():
	# Is the caller authorized?
	try:
		email, privs = auth_service.authenticate(request, env)
	except ValueError as e:
		if "missing-totp-token" in str(e):
			return json_response({
				"status": "missing-totp-token",
				"reason": str(e),
			})
		else:
			# Log the failed login
			log_failed_login(request)
			return json_response({
				"status": "invalid",
				"reason": str(e),
			})

	resp = {
		"status": "ok",
		"email": email,
		"privileges": privs,
	}

	# Is authorized as admin? Return an API key for future use.
	if "admin" in privs:
		resp["api_key"] = auth_service.create_user_key(email, env)

	# Return.
	return json_response(resp)

# MAIL

@app.route('/mail/users')
@authorized_personnel_only
def mail_users():
	if request.args.get("format", "") == "json":
		return json_response(get_mail_users_ex(env, with_archived=True))
	else:
		return "".join(x+"\n" for x in get_mail_users(env))

@app.route('/mail/users/add', methods=['POST'])
@authorized_personnel_only
def mail_users_add():
	try:
		return add_mail_user(request.form.get('email', ''), request.form.get('password', ''), request.form.get('privileges', ''), env)
	except ValueError as e:
		return (str(e), 400)

@app.route('/mail/users/password', methods=['POST'])
@authorized_personnel_only
def mail_users_password():
	try:
		return set_mail_password(request.form.get('email', ''), request.form.get('password', ''), env)
	except ValueError as e:
		return (str(e), 400)

@app.route('/mail/users/remove', methods=['POST'])
@authorized_personnel_only
def mail_users_remove():
	return remove_mail_user(request.form.get('email', ''), env)


@app.route('/mail/users/privileges')
@authorized_personnel_only
def mail_user_privs():
	privs = get_mail_user_privileges(request.args.get('email', ''), env)
	if isinstance(privs, tuple): return privs # error
	return "\n".join(privs)

@app.route('/mail/users/privileges/add', methods=['POST'])
@authorized_personnel_only
def mail_user_privs_add():
	return add_remove_mail_user_privilege(request.form.get('email', ''), request.form.get('privilege', ''), "add", env)

@app.route('/mail/users/privileges/remove', methods=['POST'])
@authorized_personnel_only
def mail_user_privs_remove():
	return add_remove_mail_user_privilege(request.form.get('email', ''), request.form.get('privilege', ''), "remove", env)


@app.route('/mail/aliases')
@authorized_personnel_only
def mail_aliases():
	if request.args.get("format", "") == "json":
		return json_response(get_mail_aliases_ex(env))
	else:
		return "".join(address+"\t"+receivers+"\t"+(senders or "")+"\n" for address, receivers, senders in get_mail_aliases(env))

@app.route('/mail/aliases/add', methods=['POST'])
@authorized_personnel_only
def mail_aliases_add():
	return add_mail_alias(
		request.form.get('address', ''),
		request.form.get('forwards_to', ''),
		request.form.get('permitted_senders', ''),
		env,
		update_if_exists=(request.form.get('update_if_exists', '') == '1')
		)

@app.route('/mail/aliases/remove', methods=['POST'])
@authorized_personnel_only
def mail_aliases_remove():
	return remove_mail_alias(request.form.get('address', ''), env)

@app.route('/mail/domains')
@authorized_personnel_only
def mail_domains():
    return "".join(x+"\n" for x in get_mail_domains(env))

# DNS

@app.route('/dns/zones')
@authorized_personnel_only
def dns_zones():
	from dns_update import get_dns_zones
	return json_response([z[0] for z in get_dns_zones(env)])

@app.route('/dns/update', methods=['POST'])
@authorized_personnel_only
def dns_update():
	from dns_update import do_dns_update
	try:
		return do_dns_update(env, force=request.form.get('force', '') == '1')
	except Exception as e:
		return (str(e), 500)

@app.route('/dns/secondary-nameserver')
@authorized_personnel_only
def dns_get_secondary_nameserver():
	from dns_update import get_custom_dns_config, get_secondary_dns
	return json_response({ "hostnames": get_secondary_dns(get_custom_dns_config(env), mode=None) })

@app.route('/dns/secondary-nameserver', methods=['POST'])
@authorized_personnel_only
def dns_set_secondary_nameserver():
	from dns_update import set_secondary_dns
	try:
		return set_secondary_dns([ns.strip() for ns in re.split(r"[, ]+", request.form.get('hostnames') or "") if ns.strip() != ""], env)
	except ValueError as e:
		return (str(e), 400)

@app.route('/dns/custom')
@authorized_personnel_only
def dns_get_records(qname=None, rtype=None):
	from dns_update import get_custom_dns_config
	return json_response([
	{
		"qname": r[0],
		"rtype": r[1],
		"value": r[2],
	}
	for r in get_custom_dns_config(env)
	if r[0] != "_secondary_nameserver"
		and (not qname or r[0] == qname)
		and (not rtype or r[1] == rtype) ])

@app.route('/dns/custom/<qname>', methods=['GET', 'POST', 'PUT', 'DELETE'])
@app.route('/dns/custom/<qname>/<rtype>', methods=['GET', 'POST', 'PUT', 'DELETE'])
@authorized_personnel_only
def dns_set_record(qname, rtype="A"):
	from dns_update import do_dns_update, set_custom_dns_record
	try:
		# Normalize.
		rtype = rtype.upper()

		# Read the record value from the request BODY, which must be
		# ASCII-only. Not used with GET.
		value = request.stream.read().decode("ascii", "ignore").strip()

		if request.method == "GET":
			# Get the existing records matching the qname and rtype.
			return dns_get_records(qname, rtype)

		elif request.method in ("POST", "PUT"):
			# There is a default value for A/AAAA records.
			if rtype in ("A", "AAAA") and value == "":
				value = request.environ.get("HTTP_X_FORWARDED_FOR") # normally REMOTE_ADDR but we're behind nginx as a reverse proxy

			# Cannot add empty records.
			if value == '':
				return ("No value for the record provided.", 400)

			if request.method == "POST":
				# Add a new record (in addition to any existing records
				# for this qname-rtype pair).
				action = "add"
			elif request.method == "PUT":
				# In REST, PUT is supposed to be idempotent, so we'll
				# make this action set (replace all records for this
				# qname-rtype pair) rather than add (add a new record).
				action = "set"

		elif request.method == "DELETE":
			if value == '':
				# Delete all records for this qname-type pair.
				value = None
			else:
				# Delete just the qname-rtype-value record exactly.
				pass
			action = "remove"

		if set_custom_dns_record(qname, rtype, value, action, env):
			return do_dns_update(env) or "Something isn't right."
		return "OK"

	except ValueError as e:
		return (str(e), 400)

@app.route('/dns/dump')
@authorized_personnel_only
def dns_get_dump():
	from dns_update import build_recommended_dns
	return json_response(build_recommended_dns(env))

@app.route('/dns/zonefile/<zone>')
@authorized_personnel_only
def dns_get_zonefile(zone):
	from dns_update import get_dns_zonefile
	return Response(get_dns_zonefile(zone, env), status=200, mimetype='text/plain')

# SSL

@app.route('/ssl/status')
@authorized_personnel_only
def ssl_get_status():
	from ssl_certificates import get_certificates_to_provision
	from web_update import get_web_domains_info, get_web_domains

	# What domains can we provision certificates for? What unexpected problems do we have?
	provision, cant_provision = get_certificates_to_provision(env, show_valid_certs=False)

	# What's the current status of TLS certificates on all of the domain?
	domains_status = get_web_domains_info(env)
	domains_status = [
		{
			"domain": d["domain"],
			"status": d["ssl_certificate"][0],
			"text": d["ssl_certificate"][1] + ((" " + cant_provision[d["domain"]] if d["domain"] in cant_provision else ""))
		} for d in domains_status ]

	# Warn the user about domain names not hosted here because of other settings.
	for domain in set(get_web_domains(env, exclude_dns_elsewhere=False)) - set(get_web_domains(env)):
		domains_status.append({
			"domain": domain,
			"status": "not-applicable",
			"text": "The domain's website is hosted elsewhere.",
		})

	return json_response({
		"can_provision": utils.sort_domains(provision, env),
		"status": domains_status,
	})

@app.route('/ssl/csr/<domain>', methods=['POST'])
@authorized_personnel_only
def ssl_get_csr(domain):
	from ssl_certificates import create_csr
	ssl_private_key = os.path.join(os.path.join(env["STORAGE_ROOT"], 'ssl', 'ssl_private_key.pem'))
	return create_csr(domain, ssl_private_key, request.form.get('countrycode', ''), env)

@app.route('/ssl/install', methods=['POST'])
@authorized_personnel_only
def ssl_install_cert():
	from web_update import get_web_domains
	from ssl_certificates import install_cert
	domain = request.form.get('domain')
	ssl_cert = request.form.get('cert')
	ssl_chain = request.form.get('chain')
	if domain not in get_web_domains(env):
		return "Invalid domain name."
	return install_cert(domain, ssl_cert, ssl_chain, env)

@app.route('/ssl/provision', methods=['POST'])
@authorized_personnel_only
def ssl_provision_certs():
	from ssl_certificates import provision_certificates
	requests = provision_certificates(env, limit_domains=None)
	return json_response({ "requests": requests })

# multi-factor auth

@app.route('/mfa/status', methods=['POST'])
@authorized_personnel_only
def mfa_get_status():
	# Anyone accessing this route is an admin, and we permit them to
	# see the MFA status for any user if they submit a 'user' form
	# field. But we don't include provisioning info since a user can
	# only provision for themselves.
	email = request.form.get('user', request.user_email) # user field if given, otherwise the user making the request
	try:
		resp = {
			"enabled_mfa": get_public_mfa_state(email, env)
		}
		if email == request.user_email:
			resp.update({
				"new_mfa": {
					"totp": provision_totp(email, env)
				}
			})
	except ValueError as e:
		return (str(e), 400)
	return json_response(resp)

@app.route('/mfa/totp/enable', methods=['POST'])
@authorized_personnel_only
def totp_post_enable():
	secret = request.form.get('secret')
	token = request.form.get('token')
	label = request.form.get('label')
	if type(token) != str:
		return ("Bad Input", 400)
	try:
		validate_totp_secret(secret)
		enable_mfa(request.user_email, "totp", secret, token, label, env)
	except ValueError as e:
		return (str(e), 400)
	return "OK"

@app.route('/mfa/disable', methods=['POST'])
@authorized_personnel_only
def totp_post_disable():
	# Anyone accessing this route is an admin, and we permit them to
	# disable the MFA status for any user if they submit a 'user' form
	# field.
	email = request.form.get('user', request.user_email) # user field if given, otherwise the user making the request
	try:
		result = disable_mfa(email, request.form.get('mfa-id') or None, env) # convert empty string to None
	except ValueError as e:
		return (str(e), 400)
	if result: # success
		return "OK"
	else: # error
		return ("Invalid user or MFA id.", 400)

# WEB

@app.route('/web/domains')
@authorized_personnel_only
def web_get_domains():
	from web_update import get_web_domains_info
	return json_response(get_web_domains_info(env))

@app.route('/web/update', methods=['POST'])
@authorized_personnel_only
def web_update():
	from web_update import do_web_update
	try:
		return do_web_update(env)
	except Exception as e:
		return (str(e), 500)

# System

@app.route('/system/version', methods=["GET"])
@authorized_personnel_only
def system_version():
	from status_checks import what_version_is_this
	try:
		return what_version_is_this(env)
	except Exception as e:
		return (str(e), 500)

@app.route('/system/latest-upstream-version', methods=["POST"])
@authorized_personnel_only
def system_latest_upstream_version():
	from status_checks import get_latest_miab_version
	try:
		return get_latest_miab_version()
	except Exception as e:
		return (str(e), 500)

@app.route('/system/status', methods=["POST"])
@authorized_personnel_only
def system_status():
	from status_checks import run_checks
	class WebOutput:
		def __init__(self):
			self.items = []
		def add_heading(self, heading):
			self.items.append({ "type": "heading", "text": heading, "extra": [] })
		def print_ok(self, message):
			self.items.append({ "type": "ok", "text": message, "extra": [] })
		def print_error(self, message):
			self.items.append({ "type": "error", "text": message, "extra": [] })
		def print_warning(self, message):
			self.items.append({ "type": "warning", "text": message, "extra": [] })
		def print_na(self, message):
			self.items.append({ "type": "na", "text": message, "extra": [] })
		def print_line(self, message, monospace=False):
			self.items[-1]["extra"].append({ "text": message, "monospace": monospace })
	output = WebOutput()
	# Create a temporary pool of processes for the status checks
	with multiprocessing.pool.Pool(processes=5) as pool:
		run_checks(False, env, output, pool)
	return json_response(output.items)

@app.route('/system/updates')
@authorized_personnel_only
def show_updates():
	from status_checks import list_apt_updates
	return "".join(
		"%s (%s)\n"
		% (p["package"], p["version"])
		for p in list_apt_updates())

@app.route('/system/update-packages', methods=["POST"])
@authorized_personnel_only
def do_updates():
	utils.shell("check_call", ["/usr/bin/apt-get", "-qq", "update"])
	return utils.shell("check_output", ["/usr/bin/apt-get", "-y", "upgrade"], env={
		"DEBIAN_FRONTEND": "noninteractive"
	})


@app.route('/system/reboot', methods=["GET"])
@authorized_personnel_only
def needs_reboot():
	from status_checks import is_reboot_needed_due_to_package_installation
	if is_reboot_needed_due_to_package_installation():
		return json_response(True)
	else:
		return json_response(False)

@app.route('/system/reboot', methods=["POST"])
@authorized_personnel_only
def do_reboot():
	# To keep the attack surface low, we don't allow a remote reboot if one isn't necessary.
	from status_checks import is_reboot_needed_due_to_package_installation
	if is_reboot_needed_due_to_package_installation():
		return utils.shell("check_output", ["/sbin/shutdown", "-r", "now"], capture_stderr=True)
	else:
		return "No reboot is required, so it is not allowed."


@app.route('/system/backup/status')
@authorized_personnel_only
def backup_status():
	from backup import backup_status
	try:
		return json_response(backup_status(env))
	except Exception as e:
		return json_response({ "error": str(e) })

@app.route('/system/backup/config', methods=["GET"])
@authorized_personnel_only
def backup_get_custom():
	from backup import get_backup_config
	return json_response(get_backup_config(env, for_ui=True))

@app.route('/system/backup/config', methods=["POST"])
@authorized_personnel_only
def backup_set_custom():
	from backup import backup_set_custom
	return json_response(backup_set_custom(env,
		request.form.get('target', ''),
		request.form.get('target_user', ''),
		request.form.get('target_pass', ''),
		request.form.get('min_age', '')
	))

@app.route('/system/backup/new', methods=["POST"])
@authorized_personnel_only
def backup_new():
	from backup import perform_backup, get_backup_config

	# If backups are disabled, don't perform the backup
	config = get_backup_config(env)
	if config["target"] == "off":
		return "Backups are disabled in this machine. Nothing was done."

	msg = perform_backup(request.form.get('full', False) == 'true', True)
	return "OK" if msg is None else msg

@app.route('/system/privacy', methods=["GET"])
@authorized_personnel_only
def privacy_status_get():
	config = utils.load_settings(env)
	return json_response(config.get("privacy", True))

@app.route('/system/privacy', methods=["POST"])
@authorized_personnel_only
def privacy_status_set():
	config = utils.load_settings(env)
	config["privacy"] = (request.form.get('value') == "private")
	utils.write_settings(config, env)
	return "OK"

@app.route('/system/smtp/relay', methods=["GET"])
@authorized_personnel_only
def smtp_relay_get():
	config = utils.load_settings(env)
	return {
		"enabled": config.get("SMTP_RELAY_ENABLED", True),
		"host": config.get("SMTP_RELAY_HOST", ""),
		"auth_enabled": config.get("SMTP_RELAY_AUTH", False),
		"user": config.get("SMTP_RELAY_USER", "")
	}

@app.route('/system/smtp/relay', methods=["POST"])
@authorized_personnel_only
def smtp_relay_set():
	from editconf import edit_conf
	config = utils.load_settings(env)
	newconf = request.form
	try:
		# Write on daemon settings
		config["SMTP_RELAY_ENABLED"] = (newconf.get("enabled") == "true")
		config["SMTP_RELAY_HOST"] = newconf.get("host")
		config["SMTP_RELAY_AUTH"] = (newconf.get("auth_enabled") == "true")
		config["SMTP_RELAY_USER"] = newconf.get("user")
		utils.write_settings(config, env)
		# Write on Postfix configs
		edit_conf("/etc/postfix/main.cf", [
			"relayhost=" + (f"[{config['SMTP_RELAY_HOST']}]:587" if config["SMTP_RELAY_ENABLED"] else ""),
			"smtp_sasl_auth_enable=" + ("yes" if config["SMTP_RELAY_AUTH"] else "no"),
			"smtp_sasl_security_options=" + ("noanonymous" if config["SMTP_RELAY_AUTH"] else "anonymous"),
			"smtp_sasl_tls_security_options=" + ("noanonymous" if config["SMTP_RELAY_AUTH"] else "anonymous")
		], delimiter_re=r"\s*=\s*", delimiter="=", comment_char="#")
		if config["SMTP_RELAY_AUTH"]:
			# Edit the sasl password
			with open("/etc/postfix/sasl_passwd", "w") as f:
				f.write(f"[{config['SMTP_RELAY_HOST']}]:587 {config['SMTP_RELAY_USER']}:{newconf.get('key')}\n")
			utils.shell("check_output", ["/usr/bin/chmod", "600", "/etc/postfix/sasl_passwd"], capture_stderr=True)
			utils.shell("check_output", ["/usr/sbin/postmap", "/etc/postfix/sasl_passwd"], capture_stderr=True)
		# Restart Postfix
		return utils.shell("check_output", ["/usr/bin/systemctl", "restart", "postfix"], capture_stderr=True)
	except Exception as e:
		return (str(e), 500)

# PGP

@app.route('/system/pgp/', methods=["GET"])
@authorized_personnel_only
def get_keys():
	from pgp import get_daemon_key, get_imported_keys, key_representation
	return {
		"daemon": key_representation(get_daemon_key()),
		"imported": list(map(key_representation, get_imported_keys()))
	}

@app.route('/system/pgp/<fpr>', methods=["GET"])
@authorized_personnel_only
def get_key(fpr):
	from pgp import get_key, key_representation
	k = get_key(fpr)
	if k is None:
		abort(404)
	return key_representation(k)

@app.route('/system/pgp/<fpr>', methods=["DELETE"])
@authorized_personnel_only
def delete_key(fpr):
	from pgp import delete_key
	try:
		if delete_key(fpr) is None:
			abort(404)
		return "OK"
	except ValueError as e:
		return (str(e), 400)

@app.route('/system/pgp/<fpr>/export', methods=["GET"])
@authorized_personnel_only
def export_key(fpr):
	from pgp import export_key
	exp = export_key(fpr)
	if exp is None:
		abort(404)
	return exp

@app.route('/system/pgp/import', methods=["POST"])
@authorized_personnel_only
def import_key():
	from pgp import import_key
	k = request.form.get('key')
	try:
		result = import_key(k)
		return {
			"keys_read": result.considered,
			"keys_added": result.imported,
			"keys_unchanged": result.unchanged,
			"uids_added": result.new_user_ids,
			"sigs_added": result.new_signatures,
			"revs_added": result.new_revocations
		}
	except ValueError as e:
		return (str(e), 400)

# Web Key Directory
@app.route('/system/pgp/wkd', methods=["GET"])
@authorized_personnel_only
def get_wkd_status():
	from pgp import get_daemon_key, get_imported_keys, key_representation
	from wkd import get_user_fpr_maps, get_wkd_config
	from mailconfig import get_domain

	options = get_user_fpr_maps()
	chosen = get_wkd_config()

	wkd_tmp = {x: {"options": list(options.get(x)), "selected": chosen.get(x)} for x in options.keys()}
	wkd = {}

	for e in wkd_tmp.keys():
		if wkd.get(get_domain(e)) is None:
			wkd[get_domain(e)] = {}
		wkd[get_domain(e)][e] = wkd_tmp[e]

	return {
		"keys": {x.get("master_fpr"): x for x in map(key_representation, [get_daemon_key()] + get_imported_keys())},
		"wkd": wkd
	}

@app.route('/system/pgp/wkd', methods=["POST"])
@authorized_personnel_only
def update_wkd():
	from wkd import update_wkd_config, build_wkd
	update_wkd_config(request.form)
	build_wkd()
	return "OK"

# MUNIN

@app.route('/munin/')
@app.route('/munin/<path:filename>')
@authorized_personnel_only
def munin(filename=""):
	# Checks administrative access (@authorized_personnel_only) and then just proxies
	# the request to static files.
	if filename == "": filename = "index.html"
	return send_from_directory("/var/cache/munin/www", filename)

@app.route('/munin/cgi-graph/<path:filename>')
@authorized_personnel_only
def munin_cgi(filename):
	""" Relay munin cgi dynazoom requests
	/usr/lib/munin/cgi/munin-cgi-graph is a perl cgi script in the munin package
	that is responsible for generating binary png images _and_ associated HTTP
	headers based on parameters in the requesting URL. All output is written
	to stdout which munin_cgi splits into response headers and binary response
	data.
	munin-cgi-graph reads environment variables to determine
	what it should do. It expects a path to be in the env-var PATH_INFO, and a
	querystring to be in the env-var QUERY_STRING.
	munin-cgi-graph has several failure modes. Some write HTTP Status headers and
	others return nonzero exit codes.
	Situating munin_cgi between the user-agent and munin-cgi-graph enables keeping
	the cgi script behind mailinabox's auth mechanisms and avoids additional
	support infrastructure like spawn-fcgi.
	"""

	COMMAND = 'su - munin --preserve-environment --shell=/bin/bash -c /usr/lib/munin/cgi/munin-cgi-graph'
	# su changes user, we use the munin user here
	# --preserve-environment retains the environment, which is where Popen's `env` data is
	# --shell=/bin/bash ensures the shell used is bash
	# -c "/usr/lib/munin/cgi/munin-cgi-graph" passes the command to run as munin
	# "%s" is a placeholder for where the request's querystring will be added

	if filename == "":
		return ("a path must be specified", 404)

	query_str = request.query_string.decode("utf-8", 'ignore')

	env = {'PATH_INFO': '/%s/' % filename, 'REQUEST_METHOD': 'GET', 'QUERY_STRING': query_str}
	code, binout = utils.shell('check_output',
							   COMMAND.split(" ", 5),
							   # Using a maxsplit of 5 keeps the last arguments together
							   env=env,
							   return_bytes=True,
							   trap=True)

	if code != 0:
		# nonzero returncode indicates error
		app.logger.error("munin_cgi: munin-cgi-graph returned nonzero exit code, %s", code)
		return ("error processing graph image", 500)

	# /usr/lib/munin/cgi/munin-cgi-graph returns both headers and binary png when successful.
	# A double-Windows-style-newline always indicates the end of HTTP headers.
	headers, image_bytes = binout.split(b'\r\n\r\n', 1)
	response = make_response(image_bytes)
	for line in headers.splitlines():
		name, value = line.decode("utf8").split(':', 1)
		response.headers[name] = value
	if 'Status' in response.headers and '404' in response.headers['Status']:
		app.logger.warning("munin_cgi: munin-cgi-graph returned 404 status code. PATH_INFO=%s", env['PATH_INFO'])
	return response

def log_failed_login(request):
	# We need to figure out the ip to list in the message, all our calls are routed
	# through nginx who will put the original ip in X-Forwarded-For.
	# During setup we call the management interface directly to determine the user
	# status. So we can't always use X-Forwarded-For because during setup that header
	# will not be present.
	if request.headers.getlist("X-Forwarded-For"):
		ip = request.headers.getlist("X-Forwarded-For")[0]
	else:
		ip = request.remote_addr

	# We need to add a timestamp to the log message, otherwise /dev/log will eat the "duplicate"
	# message.
	app.logger.warning( "Mail-in-a-Box Management Daemon: Failed login attempt from ip %s - timestamp %s" % (ip, time.time()))


# APP

if __name__ == '__main__':
	if "DEBUG" in os.environ:
		# Turn on Flask debugging.
		app.debug = True

		# Use a stable-ish master API key so that login sessions don't restart on each run.
		# Use /etc/machine-id to seed the key with a stable secret, but add something
		# and hash it to prevent possibly exposing the machine id, using the time so that
		# the key is not valid indefinitely.
		import hashlib
		with open("/etc/machine-id") as f:
			api_key = f.read()
		api_key += "|" + str(int(time.time() / (60*60*2)))
		hasher = hashlib.sha1()
		hasher.update(api_key.encode("ascii"))
		auth_service.key = hasher.hexdigest()

	if "APIKEY" in os.environ: auth_service.key = os.environ["APIKEY"]

	if not app.debug:
		app.logger.addHandler(utils.create_syslog_handler())

	# For testing on the command line, you can use `curl` like so:
	#    curl --user $(</var/lib/mailinabox/api.key): http://localhost:10222/mail/users
	auth_service.write_key()

	# For testing in the browser, you can copy the API key that's output to the
	# debug console and enter that as the username
	app.logger.info('API key: ' + auth_service.key)

	# Start the application server. Listens on 127.0.0.1 (IPv4 only).
	app.run(port=10222)<|MERGE_RESOLUTION|>--- conflicted
+++ resolved
@@ -123,10 +123,6 @@
 
 	return render_template('index.html',
 		hostname=env['PRIMARY_HOSTNAME'],
-<<<<<<< HEAD
-
-=======
->>>>>>> 2ac999fc
 		storage_root=env['STORAGE_ROOT'],
 
 		no_users_exist=no_users_exist,
