import os, os.path, re, json, time
import subprocess
import base64
import sys

from functools import wraps

from flask import Flask, request, render_template, abort, Response, send_from_directory, make_response

import auth, utils, multiprocessing.pool
from mailconfig import get_mail_users, get_mail_users_ex, get_admins, add_mail_user, set_mail_password, remove_mail_user
from mailconfig import get_mail_user_privileges, add_remove_mail_user_privilege
from mailconfig import get_mail_aliases, get_mail_aliases_ex, get_mail_domains, add_mail_alias, remove_mail_alias
from mailconfig import get_mail_quota, set_mail_quota, get_default_quota, validate_quota
env = utils.load_environment()

auth_service = auth.KeyAuthService()

# We may deploy via a symbolic link, which confuses flask's template finding.
me = __file__
try:
	me = os.readlink(__file__)
except OSError:
	pass

# for generating CSRs we need a list of country codes
csr_country_codes = []
with open(os.path.join(os.path.dirname(me), "csr_country_codes.tsv")) as f:
	for line in f:
		if line.strip() == "" or line.startswith("#"): continue
		code, name = line.strip().split("\t")[0:2]
		csr_country_codes.append((code, name))

app = Flask(__name__, template_folder=os.path.abspath(os.path.join(os.path.dirname(me), "templates")))

# Decorator to protect views that require a user with 'admin' privileges.
def authorized_personnel_only(viewfunc):
	@wraps(viewfunc)
	def newview(*args, **kwargs):
		# Authenticate the passed credentials, which is either the API key or a username:password pair.
		error = None
		try:
			email, privs = auth_service.authenticate(request, env)
		except ValueError as e:
			# Authentication failed.
			privs = []
			error = "Incorrect username or password"

			# Write a line in the log recording the failed login
			log_failed_login(request)

		# Authorized to access an API view?
		if "admin" in privs:
			# Call view func.
			return viewfunc(*args, **kwargs)
		elif not error:
			error = "You are not an administrator."

		# Not authorized. Return a 401 (send auth) and a prompt to authorize by default.
		status = 401
		headers = {
			'WWW-Authenticate': 'Basic realm="{0}"'.format(auth_service.auth_realm),
			'X-Reason': error,
		}

		if request.headers.get('X-Requested-With') == 'XMLHttpRequest':
			# Don't issue a 401 to an AJAX request because the user will
			# be prompted for credentials, which is not helpful.
			status = 403
			headers = None

		if request.headers.get('Accept') in (None, "", "*/*"):
			# Return plain text output.
			return Response(error+"\n", status=status, mimetype='text/plain', headers=headers)
		else:
			# Return JSON output.
			return Response(json.dumps({
				"status": "error",
				"reason": error,
				})+"\n", status=status, mimetype='application/json', headers=headers)

	return newview

@app.errorhandler(401)
def unauthorized(error):
	return auth_service.make_unauthorized_response()

def json_response(data):
	return Response(json.dumps(data, indent=2, sort_keys=True)+'\n', status=200, mimetype='application/json')

###################################

# Control Panel (unauthenticated views)

@app.route('/')
def index():
	# Render the control panel. This route does not require user authentication
	# so it must be safe!

	no_users_exist = (len(get_mail_users(env)) == 0)
	no_admins_exist = (len(get_admins(env)) == 0)

	utils.fix_boto() # must call prior to importing boto
	import boto.s3
	backup_s3_hosts = [(r.name, r.endpoint) for r in boto.s3.regions()]

	return render_template('index.html',
		hostname=env['PRIMARY_HOSTNAME'],
		storage_root=env['STORAGE_ROOT'],

		no_users_exist=no_users_exist,
		no_admins_exist=no_admins_exist,

		backup_s3_hosts=backup_s3_hosts,
		csr_country_codes=csr_country_codes,
	)

@app.route('/me')
def me():
	# Is the caller authorized?
	try:
		email, privs = auth_service.authenticate(request, env)
	except ValueError as e:
		# Log the failed login
		log_failed_login(request)

		return json_response({
			"status": "invalid",
			"reason": "Incorrect username or password",
			})

	resp = {
		"status": "ok",
		"email": email,
		"privileges": privs,
	}

	# Is authorized as admin? Return an API key for future use.
	if "admin" in privs:
		resp["api_key"] = auth_service.create_user_key(email, env)

	# Return.
	return json_response(resp)

# MAIL

@app.route('/mail/users')
@authorized_personnel_only
def mail_users():
	if request.args.get("format", "") == "json":
		return json_response(get_mail_users_ex(env, with_archived=True))
	else:
		return "".join(x+"\n" for x in get_mail_users(env))

@app.route('/mail/users/add', methods=['POST'])
@authorized_personnel_only
def mail_users_add():
	quota = request.form.get('quota', get_default_quota(env))
	try:
		return add_mail_user(request.form.get('email', ''), request.form.get('password', ''), request.form.get('privileges', ''), quota, env)
	except ValueError as e:
		return (str(e), 400)

@app.route('/mail/users/quota', methods=['GET'])
@authorized_personnel_only
def get_mail_users_quota():
	email = request.values.get('email', '')
	quota = get_mail_quota(email, env)

	if request.values.get('text'):
		return quota

	return json_response({
		"email": email,
		"quota": quota
	})

@app.route('/mail/users/quota', methods=['POST'])
@authorized_personnel_only
def mail_users_quota():
	try:
		return set_mail_quota(request.form.get('email', ''), request.form.get('quota'), env)
	except ValueError as e:
		return (str(e), 400)

@app.route('/mail/users/password', methods=['POST'])
@authorized_personnel_only
def mail_users_password():
	try:
		return set_mail_password(request.form.get('email', ''), request.form.get('password', ''), env)
	except ValueError as e:
		return (str(e), 400)

@app.route('/mail/users/remove', methods=['POST'])
@authorized_personnel_only
def mail_users_remove():
	return remove_mail_user(request.form.get('email', ''), env)


@app.route('/mail/users/privileges')
@authorized_personnel_only
def mail_user_privs():
	privs = get_mail_user_privileges(request.args.get('email', ''), env)
	if isinstance(privs, tuple): return privs # error
	return "\n".join(privs)

@app.route('/mail/users/privileges/add', methods=['POST'])
@authorized_personnel_only
def mail_user_privs_add():
	return add_remove_mail_user_privilege(request.form.get('email', ''), request.form.get('privilege', ''), "add", env)

@app.route('/mail/users/privileges/remove', methods=['POST'])
@authorized_personnel_only
def mail_user_privs_remove():
	return add_remove_mail_user_privilege(request.form.get('email', ''), request.form.get('privilege', ''), "remove", env)


@app.route('/mail/aliases')
@authorized_personnel_only
def mail_aliases():
	if request.args.get("format", "") == "json":
		return json_response(get_mail_aliases_ex(env))
	else:
		return "".join(address+"\t"+receivers+"\t"+(senders or "")+"\n" for address, receivers, senders in get_mail_aliases(env))

@app.route('/mail/aliases/add', methods=['POST'])
@authorized_personnel_only
def mail_aliases_add():
	return add_mail_alias(
		request.form.get('address', ''),
		request.form.get('forwards_to', ''),
		request.form.get('permitted_senders', ''),
		env,
		update_if_exists=(request.form.get('update_if_exists', '') == '1')
		)

@app.route('/mail/aliases/remove', methods=['POST'])
@authorized_personnel_only
def mail_aliases_remove():
	return remove_mail_alias(request.form.get('address', ''), env)

@app.route('/mail/domains')
@authorized_personnel_only
def mail_domains():
    return "".join(x+"\n" for x in get_mail_domains(env))

# DNS

@app.route('/dns/zones')
@authorized_personnel_only
def dns_zones():
	from dns_update import get_dns_zones
	return json_response([z[0] for z in get_dns_zones(env)])

@app.route('/dns/update', methods=['POST'])
@authorized_personnel_only
def dns_update():
	from dns_update import do_dns_update
	try:
		return do_dns_update(env, force=request.form.get('force', '') == '1')
	except Exception as e:
		return (str(e), 500)

@app.route('/dns/secondary-nameserver')
@authorized_personnel_only
def dns_get_secondary_nameserver():
	from dns_update import get_custom_dns_config, get_secondary_dns
	return json_response({ "hostnames": get_secondary_dns(get_custom_dns_config(env), mode=None) })

@app.route('/dns/secondary-nameserver', methods=['POST'])
@authorized_personnel_only
def dns_set_secondary_nameserver():
	from dns_update import set_secondary_dns
	try:
		return set_secondary_dns([ns.strip() for ns in re.split(r"[, ]+", request.form.get('hostnames') or "") if ns.strip() != ""], env)
	except ValueError as e:
		return (str(e), 400)

@app.route('/dns/custom')
@authorized_personnel_only
def dns_get_records(qname=None, rtype=None):
	from dns_update import get_custom_dns_config
	return json_response([
	{
		"qname": r[0],
		"rtype": r[1],
		"value": r[2],
	}
	for r in get_custom_dns_config(env)
	if r[0] != "_secondary_nameserver"
		and (not qname or r[0] == qname)
		and (not rtype or r[1] == rtype) ])

@app.route('/dns/custom/<qname>', methods=['GET', 'POST', 'PUT', 'DELETE'])
@app.route('/dns/custom/<qname>/<rtype>', methods=['GET', 'POST', 'PUT', 'DELETE'])
@authorized_personnel_only
def dns_set_record(qname, rtype="A"):
	from dns_update import do_dns_update, set_custom_dns_record
	try:
		# Normalize.
		rtype = rtype.upper()

		# Read the record value from the request BODY, which must be
		# ASCII-only. Not used with GET.
		value = request.stream.read().decode("ascii", "ignore").strip()

		if request.method == "GET":
			# Get the existing records matching the qname and rtype.
			return dns_get_records(qname, rtype)

		elif request.method in ("POST", "PUT"):
			# There is a default value for A/AAAA records.
			if rtype in ("A", "AAAA") and value == "":
				value = request.environ.get("HTTP_X_FORWARDED_FOR") # normally REMOTE_ADDR but we're behind nginx as a reverse proxy

			# Cannot add empty records.
			if value == '':
				return ("No value for the record provided.", 400)

			if request.method == "POST":
				# Add a new record (in addition to any existing records
				# for this qname-rtype pair).
				action = "add"
			elif request.method == "PUT":
				# In REST, PUT is supposed to be idempotent, so we'll
				# make this action set (replace all records for this
				# qname-rtype pair) rather than add (add a new record).
				action = "set"

		elif request.method == "DELETE":
			if value == '':
				# Delete all records for this qname-type pair.
				value = None
			else:
				# Delete just the qname-rtype-value record exactly.
				pass
			action = "remove"

		if set_custom_dns_record(qname, rtype, value, action, env):
			return do_dns_update(env) or "Something isn't right."
		return "OK"

	except ValueError as e:
		return (str(e), 400)

@app.route('/dns/dump')
@authorized_personnel_only
def dns_get_dump():
	from dns_update import build_recommended_dns
	return json_response(build_recommended_dns(env))

@app.route('/letsencrypt/dns-auth/<domain>/<token>', methods=['GET'])
@authorized_personnel_only
def letsencrypt_dns_auth(domain, token):
	from dns_update import do_dns_update, set_custom_dns_record
	try:
		qname = '_acme-challenge.' + domain
		if set_custom_dns_record(qname, 'TXT', token, 'add', env):
			if not do_dns_update(env):
				return ("Error updating DNS", 400)
		return "OK"

	except ValueError as e:
		return (str(e), 400)

@app.route('/letsencrypt/dns-cleanup/<domain>', methods=['GET'])
@authorized_personnel_only
def letsencrypt_dns_cleanup(domain):
	from dns_update import do_dns_update, set_custom_dns_record
	try:
		qname = '_acme-challenge.' + domain
		if set_custom_dns_record(qname, 'TXT', None, 'remove', env):
			if not do_dns_update(env):
				return ("Error updating DNS", 400)
		return "OK"

	except ValueError as e:
		return (str(e), 400)

# SSL

@app.route('/ssl/status')
@authorized_personnel_only
def ssl_get_status():
	from ssl_certificates import get_certificates_to_provision
	from web_update import get_web_domains_info, get_web_domains

	# What domains can we provision certificates for? What unexpected problems do we have?
	provision, cant_provision = get_certificates_to_provision(env, show_valid_certs=False)
	
	# What's the current status of TLS certificates on all of the domain?
	domains_status = get_web_domains_info(env)
	domains_status = [
		{
			"domain": d["domain"],
			"status": d["ssl_certificate"][0],
			"text": d["ssl_certificate"][1] + ((" " + cant_provision[d["domain"]] if d["domain"] in cant_provision else ""))
		} for d in domains_status ]

	# Warn the user about domain names not hosted here because of other settings.
	for domain in set(get_web_domains(env, exclude_dns_elsewhere=False)) - set(get_web_domains(env)):
		domains_status.append({
			"domain": domain,
			"status": "not-applicable",
			"text": "The domain's website is hosted elsewhere.",
		})

	return json_response({
		"can_provision": utils.sort_domains(provision, env),
		"status": domains_status,
	})

@app.route('/ssl/csr/<domain>', methods=['POST'])
@authorized_personnel_only
def ssl_get_csr(domain):
	from ssl_certificates import create_csr
	ssl_private_key = os.path.join(os.path.join(env["STORAGE_ROOT"], 'ssl', 'ssl_private_key.pem'))
	return create_csr(domain, ssl_private_key, request.form.get('countrycode', ''), env)

@app.route('/ssl/install', methods=['POST'])
@authorized_personnel_only
def ssl_install_cert():
	from web_update import get_web_domains
	from ssl_certificates import install_cert
	domain = request.form.get('domain')
	ssl_cert = request.form.get('cert')
	ssl_chain = request.form.get('chain')
	if domain not in get_web_domains(env):
		return "Invalid domain name."
	return install_cert(domain, ssl_cert, ssl_chain, env)

@app.route('/ssl/provision', methods=['POST'])
@authorized_personnel_only
def ssl_provision_certs():
	from ssl_certificates import provision_certificates
	requests = provision_certificates(env, limit_domains=None)
	return json_response({ "requests": requests })


# WEB

@app.route('/web/domains')
@authorized_personnel_only
def web_get_domains():
	from web_update import get_web_domains_info
	return json_response(get_web_domains_info(env))

@app.route('/web/update', methods=['POST'])
@authorized_personnel_only
def web_update():
	from web_update import do_web_update
	return do_web_update(env)

# System

@app.route('/system/version', methods=["GET"])
@authorized_personnel_only
def system_version():
	from status_checks import what_version_is_this
	try:
		return what_version_is_this(env)
	except Exception as e:
		return (str(e), 500)

@app.route('/system/latest-upstream-version', methods=["POST"])
@authorized_personnel_only
def system_latest_upstream_version():
	from status_checks import get_latest_miab_version
	try:
		return get_latest_miab_version()
	except Exception as e:
		return (str(e), 500)

@app.route('/system/status', methods=["POST"])
@authorized_personnel_only
def system_status():
	from status_checks import run_checks
	class WebOutput:
		def __init__(self):
			self.items = []
		def add_heading(self, heading):
			self.items.append({ "type": "heading", "text": heading, "extra": [] })
		def print_ok(self, message):
			self.items.append({ "type": "ok", "text": message, "extra": [] })
		def print_error(self, message):
			self.items.append({ "type": "error", "text": message, "extra": [] })
		def print_warning(self, message):
			self.items.append({ "type": "warning", "text": message, "extra": [] })
		def print_line(self, message, monospace=False):
			self.items[-1]["extra"].append({ "text": message, "monospace": monospace })
	output = WebOutput()
	# Create a temporary pool of processes for the status checks
	pool = multiprocessing.pool.Pool(processes=5)
	run_checks(False, env, output, pool)
	pool.terminate()
	return json_response(output.items)

@app.route('/system/updates')
@authorized_personnel_only
def show_updates():
	from status_checks import list_apt_updates
	return "".join(
		"%s (%s)\n"
		% (p["package"], p["version"])
		for p in list_apt_updates())

@app.route('/system/update-packages', methods=["POST"])
@authorized_personnel_only
def do_updates():
	utils.shell("check_call", ["/usr/bin/apt-get", "-qq", "update"])
	return utils.shell("check_output", ["/usr/bin/apt-get", "-y", "upgrade"], env={
		"DEBIAN_FRONTEND": "noninteractive"
	})


@app.route('/system/reboot', methods=["GET"])
@authorized_personnel_only
def needs_reboot():
	from status_checks import is_reboot_needed_due_to_package_installation
	if is_reboot_needed_due_to_package_installation():
		return json_response(True)
	else:
		return json_response(False)

@app.route('/system/reboot', methods=["POST"])
@authorized_personnel_only
def do_reboot():
	# To keep the attack surface low, we don't allow a remote reboot if one isn't necessary.
	from status_checks import is_reboot_needed_due_to_package_installation
	if is_reboot_needed_due_to_package_installation():
		return utils.shell("check_output", ["/sbin/shutdown", "-r", "now"], capture_stderr=True)
	else:
		return "No reboot is required, so it is not allowed."


@app.route('/system/backup/status')
@authorized_personnel_only
def backup_status():
	from backup import backup_status
	try:
		return json_response(backup_status(env))
	except Exception as e:
		return json_response({ "error": str(e) })

@app.route('/system/backup/config', methods=["GET"])
@authorized_personnel_only
def backup_get_custom():
	from backup import get_backup_config
	return json_response(get_backup_config(env, for_ui=True))

@app.route('/system/backup/config', methods=["POST"])
@authorized_personnel_only
def backup_set_custom():
	from backup import backup_set_custom
	return json_response(backup_set_custom(env,
		request.form.get('target', ''),
		request.form.get('target_user', ''),
		request.form.get('target_pass', ''),
		request.form.get('min_age', '')
	))

@app.route('/system/privacy', methods=["GET"])
@authorized_personnel_only
def privacy_status_get():
	config = utils.load_settings(env)
	return json_response(config.get("privacy", True))

@app.route('/system/privacy', methods=["POST"])
@authorized_personnel_only
def privacy_status_set():
	config = utils.load_settings(env)
	config["privacy"] = (request.form.get('value') == "private")
	utils.write_settings(config, env)
	return "OK"

<<<<<<< HEAD
@app.route('/system/default-quota', methods=["GET"])
@authorized_personnel_only
def default_quota_get():
	if request.values.get('text'):
		return get_default_quota(env)
	else:
		return json_response({
			"default-quota": get_default_quota(env),
		})

@app.route('/system/default-quota', methods=["POST"])
@authorized_personnel_only
def default_quota_set():
	config = utils.load_settings(env)
	try:
		config["default-quota"] = validate_quota(request.values.get('default_quota'))
		utils.write_settings(config, env)

	except ValueError as e:
		return ("ERROR: %s" % str(e), 400)

	return "OK"
=======
# Mailgraph

@app.route('/mailgraph/image.cgi', methods=['GET'])
@authorized_personnel_only
def mailgraph():
	if request.query_string:
		query = request.query_string.decode('utf-8', 'ignore')
		if '&' in query:
			query = query.split('&')[0]

		print("QUERY_STRING=%s" % query, file=sys.stderr)

		code, bin_out = utils.shell(
			"check_output",
			["/usr/share/mailgraph/mailgraph.cgi"],
			env={"QUERY_STRING": query},
			return_bytes=True,
			trap=True
		)

		if code != 0:
			return ('Error generating mailgraph image: %s' % query, 500)

		headers, image_bytes = bin_out.split(b'\n\n', 1)

		return base64.b64encode(image_bytes)

	return ('Mailgraph: no image requested', 500)

>>>>>>> ed68f6d6

# MUNIN

@app.route('/munin/')
@app.route('/munin/<path:filename>')
@authorized_personnel_only
def munin(filename=""):
	# Checks administrative access (@authorized_personnel_only) and then just proxies
	# the request to static files.
	if filename == "": filename = "index.html"
	return send_from_directory("/var/cache/munin/www", filename)

@app.route('/munin/cgi-graph/<path:filename>')
@authorized_personnel_only
def munin_cgi(filename):
	""" Relay munin cgi dynazoom requests
	/usr/lib/munin/cgi/munin-cgi-graph is a perl cgi script in the munin package
	that is responsible for generating binary png images _and_ associated HTTP
	headers based on parameters in the requesting URL. All output is written
	to stdout which munin_cgi splits into response headers and binary response
	data.
	munin-cgi-graph reads environment variables to determine
	what it should do. It expects a path to be in the env-var PATH_INFO, and a
	querystring to be in the env-var QUERY_STRING.
	munin-cgi-graph has several failure modes. Some write HTTP Status headers and
	others return nonzero exit codes.
	Situating munin_cgi between the user-agent and munin-cgi-graph enables keeping
	the cgi script behind mailinabox's auth mechanisms and avoids additional
	support infrastructure like spawn-fcgi.
	"""

	COMMAND = 'su - munin --preserve-environment --shell=/bin/bash -c /usr/lib/munin/cgi/munin-cgi-graph'
	# su changes user, we use the munin user here
	# --preserve-environment retains the environment, which is where Popen's `env` data is
	# --shell=/bin/bash ensures the shell used is bash
	# -c "/usr/lib/munin/cgi/munin-cgi-graph" passes the command to run as munin
	# "%s" is a placeholder for where the request's querystring will be added

	if filename == "":
		return ("a path must be specified", 404)

	query_str = request.query_string.decode("utf-8", 'ignore')

	env = {'PATH_INFO': '/%s/' % filename, 'REQUEST_METHOD': 'GET', 'QUERY_STRING': query_str}
	code, binout = utils.shell('check_output',
							   COMMAND.split(" ", 5),
							   # Using a maxsplit of 5 keeps the last arguments together
							   env=env,
							   return_bytes=True,
							   trap=True)

	if code != 0:
		# nonzero returncode indicates error
		app.logger.error("munin_cgi: munin-cgi-graph returned nonzero exit code, %s", code)
		return ("error processing graph image", 500)

	# /usr/lib/munin/cgi/munin-cgi-graph returns both headers and binary png when successful.
	# A double-Windows-style-newline always indicates the end of HTTP headers.
	headers, image_bytes = binout.split(b'\r\n\r\n', 1)
	response = make_response(image_bytes)
	for line in headers.splitlines():
		name, value = line.decode("utf8").split(':', 1)
		response.headers[name] = value
	if 'Status' in response.headers and '404' in response.headers['Status']:
		app.logger.warning("munin_cgi: munin-cgi-graph returned 404 status code. PATH_INFO=%s", env['PATH_INFO'])
	return response

def log_failed_login(request):
	# We need to figure out the ip to list in the message, all our calls are routed
	# through nginx who will put the original ip in X-Forwarded-For.
	# During setup we call the management interface directly to determine the user
	# status. So we can't always use X-Forwarded-For because during setup that header
	# will not be present.
	if request.headers.getlist("X-Forwarded-For"):
		ip = request.headers.getlist("X-Forwarded-For")[0]
	else:
		ip = request.remote_addr

	# We need to add a timestamp to the log message, otherwise /dev/log will eat the "duplicate"
	# message.
	app.logger.warning( "Mail-in-a-Box Management Daemon: Failed login attempt from ip %s - timestamp %s" % (ip, time.time()))


# APP

if __name__ == '__main__':
	if "DEBUG" in os.environ: app.debug = True
	if "APIKEY" in os.environ: auth_service.key = os.environ["APIKEY"]

	if not app.debug:
		app.logger.addHandler(utils.create_syslog_handler())

	# For testing on the command line, you can use `curl` like so:
	#    curl --user $(</var/lib/mailinabox/api.key): http://localhost:10222/mail/users
	auth_service.write_key()

	# For testing in the browser, you can copy the API key that's output to the
	# debug console and enter that as the username
	app.logger.info('API key: ' + auth_service.key)

	# Start the application server. Listens on 127.0.0.1 (IPv4 only).
	app.run(port=10222)<|MERGE_RESOLUTION|>--- conflicted
+++ resolved
@@ -573,7 +573,6 @@
 	utils.write_settings(config, env)
 	return "OK"
 
-<<<<<<< HEAD
 @app.route('/system/default-quota', methods=["GET"])
 @authorized_personnel_only
 def default_quota_get():
@@ -596,7 +595,8 @@
 		return ("ERROR: %s" % str(e), 400)
 
 	return "OK"
-=======
+
+
 # Mailgraph
 
 @app.route('/mailgraph/image.cgi', methods=['GET'])
@@ -626,7 +626,6 @@
 
 	return ('Mailgraph: no image requested', 500)
 
->>>>>>> ed68f6d6
 
 # MUNIN
 
