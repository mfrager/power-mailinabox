#!/bin/bash
# Webmail with Roundcube
# ----------------------

source setup/functions.sh # load our functions
source /etc/mailinabox.conf # load global vars

# ### Installing Roundcube

# We install Roundcube from sources, rather than from Ubuntu, because:
#
# 1. Ubuntu's `roundcube-core` package has dependencies on Apache & MySQL, which we don't want.
#
# 2. The Roundcube shipped with Ubuntu is consistently out of date.
#
# 3. It's packaged incorrectly --- it seems to be missing a directory of files.
#
# So we'll use apt-get to manually install the dependencies of roundcube that we know we need,
# and then we'll manually install roundcube from source.

# These dependencies are from `apt-cache showpkg roundcube-core`.
echo "Installing Roundcube (webmail)..."
apt_install \
	dbconfig-common \
	php-cli php-sqlite3 php-intl php-json php-common php-curl php-ldap \
	php-gd php-pspell libjs-jquery libjs-jquery-mousewheel libmagic1 php-mbstring php-gnupg

# Install Roundcube from source if it is not already present or if it is out of date.
# Combine the Roundcube version number with the commit hash of plugins to track
# whether we have the latest version of everything.
<<<<<<< HEAD

VERSION=1.5.0
HASH=2a9d11d9c10c8e8756120606c47eef702f00fe6d
PERSISTENT_LOGIN_VERSION=327362e7615e9192ea7a8871e5a0230b8ea6930a # version 5.2.0 + chinese localization
HTML5_NOTIFIER_VERSION=68d9ca194212e15b3c7225eb6085dbcf02fd13d7 # version 0.6.4+
CARDDAV_VERSION=4.2.0
CARDDAV_HASH=d412a038bb698eeee631ec20e8b1118baeb2e554
=======
# For the latest versions, see:
#   https://github.com/roundcube/roundcubemail/releases
#   https://github.com/mfreiholz/persistent_login/commits/master
#   https://github.com/stremlau/html5_notifier/commits/master
#   https://github.com/mstilkerich/rcmcarddav/releases
# The easiest way to get the package hashes is to run this script and get the hash from
# the error message.
VERSION=1.5.2
HASH=208ce4ca0be423cc0f7070ff59bd03588b4439bf
PERSISTENT_LOGIN_VERSION=59ca1b0d3a02cff5fa621c1ad581d15f9d642fe8
HTML5_NOTIFIER_VERSION=68d9ca194212e15b3c7225eb6085dbcf02fd13d7 # version 0.6.4+
CARDDAV_VERSION=4.3.0
CARDDAV_HASH=4ad7df8843951062878b1375f77c614f68bc5c61
>>>>>>> 3a7de051

UPDATE_KEY=$VERSION:$PERSISTENT_LOGIN_VERSION:$HTML5_NOTIFIER_VERSION:$CARDDAV_VERSION

# paths that are often reused.
RCM_DIR=/usr/local/lib/roundcubemail
RCM_PLUGIN_DIR=${RCM_DIR}/plugins
RCM_CONFIG=${RCM_DIR}/config/config.inc.php

needs_update=0 #NODOC
if [ ! -f /usr/local/lib/roundcubemail/version ]; then
	# not installed yet #NODOC
	needs_update=1 #NODOC
elif [[ "$UPDATE_KEY" != $(cat /usr/local/lib/roundcubemail/version) ]]; then
	# checks if the version is what we want
	needs_update=1 #NODOC
fi
if [ $needs_update == 1 ]; then
  # if upgrading from 1.3.x, clear the temp_dir
  if [ -f /usr/local/lib/roundcubemail/version ]; then
    if [ "$(cat /usr/local/lib/roundcubemail/version | cut -c1-3)" == '1.3' ]; then
      find /var/tmp/roundcubemail/ -type f ! -name 'RCMTEMP*' -delete
    fi
  fi

	# install roundcube
	wget_verify \
		https://github.com/roundcube/roundcubemail/releases/download/$VERSION/roundcubemail-$VERSION-complete.tar.gz \
		$HASH \
		/tmp/roundcube.tgz
	tar -C /usr/local/lib --no-same-owner -zxf /tmp/roundcube.tgz
	rm -rf /usr/local/lib/roundcubemail
	mv /usr/local/lib/roundcubemail-$VERSION/ $RCM_DIR
	rm -f /tmp/roundcube.tgz

	# install roundcube persistent_login plugin
	git_clone https://github.com/mfreiholz/persistent_login.git $PERSISTENT_LOGIN_VERSION '' ${RCM_PLUGIN_DIR}/persistent_login

	# install roundcube html5_notifier plugin
	git_clone https://github.com/kitist/html5_notifier.git $HTML5_NOTIFIER_VERSION '' ${RCM_PLUGIN_DIR}/html5_notifier

	# download and verify the full release of the carddav plugin
	wget_verify \
		https://github.com/blind-coder/rcmcarddav/releases/download/v${CARDDAV_VERSION}/carddav-v${CARDDAV_VERSION}.tar.gz \
		$CARDDAV_HASH \
<<<<<<< HEAD
		/tmp/carddav.tgz

	# unzip and cleanup
	tar xf /tmp/carddav.tgz -C ${RCM_PLUGIN_DIR}
	rm -f /tmp/carddav.tgz
=======
		/tmp/carddav.tar.gz

	# unzip and cleanup
	tar -C ${RCM_PLUGIN_DIR} -zxf /tmp/carddav.tar.gz
	rm -f /tmp/carddav.tar.gz
>>>>>>> 3a7de051

	# record the version we've installed
	echo $UPDATE_KEY > ${RCM_DIR}/version
fi

# ### Configuring Roundcube

# Generate a secret key of PHP-string-safe characters appropriate
# for the cipher algorithm selected below.
SECRET_KEY=$(dd if=/dev/urandom bs=1 count=32 2>/dev/null | base64 | sed s/=//g)

# Create a configuration file.
#
# For security, temp and log files are not stored in the default locations
# which are inside the roundcube sources directory. We put them instead
# in normal places.
cat > $RCM_CONFIG <<EOF;
<?php
/*
 * Do not edit. Written by Mail-in-a-Box. Regenerated on updates.
 */
\$config = array();
\$config['log_dir'] = '/var/log/roundcubemail/';
\$config['temp_dir'] = '/var/tmp/roundcubemail/';
\$config['db_dsnw'] = 'sqlite:///$STORAGE_ROOT/mail/roundcube/roundcube.sqlite?mode=0640';
\$config['default_host'] = 'ssl://localhost';
\$config['default_port'] = 993;
\$config['imap_conn_options'] = array(
  'ssl'         => array(
     'verify_peer'  => false,
     'verify_peer_name'  => false,
   ),
 );
\$config['imap_timeout'] = 15;
\$config['smtp_server'] = 'tls://127.0.0.1';
\$config['smtp_conn_options'] = array(
  'ssl'         => array(
     'verify_peer'  => false,
     'verify_peer_name'  => false,
   ),
 );
\$config['support_url'] = 'https://mailinabox.email/';
\$config['product_name'] = '$PRIMARY_HOSTNAME Webmail';
\$config['plugins'] = array('html5_notifier', 'archive', 'zipdownload', 'password', 'managesieve', 'jqueryui', 'persistent_login', 'carddav', 'enigma');
\$config['cipher_method'] = 'AES-256-CBC'; # persistent login cookie and potentially other things
\$config['des_key'] = '$SECRET_KEY'; # 37 characters -> ~256 bits for AES-256, see above
\$config['skin'] = 'elastic';
\$config['login_autocomplete'] = 2;
\$config['login_username_filter'] = 'email';
\$config['password_charset'] = 'UTF-8';
\$config['junk_mbox'] = 'Spam';
\$config['quota_zero_as_unlimited'] = true;
EOF

mkdir -p ${STORAGE_ROOT}/.enigma/
chmod 700 ${STORAGE_ROOT}/.enigma/
chown www-data:www-data ${STORAGE_ROOT}/.enigma/

# Configure Enigma
cat > ${RCM_PLUGIN_DIR}/enigma/config.inc.php <<EOF;
<?php
/* Do not edit. Written by Mail-in-a-Box. Regenerated on updates. */
\$config['enigma_pgp_driver'] = 'gnupg';
\$config['enigma_smime_driver'] = 'phpssl';
\$config['enigma_debug'] = false;
\$config['enigma_pgp_homedir'] = '${STORAGE_ROOT}/.enigma/';
\$config['enigma_pgp_binary'] = '';
\$config['enigma_pgp_agent'] = '';
\$config['enigma_pgp_gpgconf'] = '';
\$config['enigma_pgp_cipher_algo'] = null;
\$config['enigma_pgp_digest_algo'] = null;
\$config['enigma_multihost'] = false;
\$config['enigma_signatures'] = true;
\$config['enigma_decryption'] = true;
\$config['enigma_encryption'] = true;
\$config['enigma_sign_all'] = false;
\$config['enigma_encrypt_all'] = false;
\$config['enigma_attach_pubkey'] = false;
\$config['enigma_password_time'] = 5;
\$config['enigma_options_lock'] = array();
?>
EOF

# Configure CardDav
cat > ${RCM_PLUGIN_DIR}/carddav/config.inc.php <<EOF;
<?php
/* Do not edit. Written by Mail-in-a-Box. Regenerated on updates. */
\$prefs['_GLOBAL']['hide_preferences'] = true;
\$prefs['_GLOBAL']['suppress_version_warning'] = true;
\$prefs['ownCloud'] = array(
	 'name'         =>  'ownCloud',
	 'username'     =>  '%u', // login username
	 'password'     =>  '%p', // login password
	 'url'          =>  'https://${PRIMARY_HOSTNAME}/cloud/remote.php/carddav/addressbooks/%u/contacts',
	 'active'       =>  true,
	 'readonly'     =>  false,
	 'refresh_time' => '02:00:00',
	 'fixed'        =>  array('username','password'),
	 'preemptive_auth' => '1',
	 'hide'        =>  false,
);
?>
EOF

# Create writable directories.
mkdir -p /var/log/roundcubemail /var/tmp/roundcubemail $STORAGE_ROOT/mail/roundcube
chown -R www-data.www-data /var/log/roundcubemail /var/tmp/roundcubemail $STORAGE_ROOT/mail/roundcube

# Ensure the log file monitored by fail2ban exists, or else fail2ban can't start.
sudo -u www-data touch /var/log/roundcubemail/errors.log

# Password changing plugin settings
# The config comes empty by default, so we need the settings
# we're not planning to change in config.inc.dist...
cp ${RCM_PLUGIN_DIR}/password/config.inc.php.dist \
	${RCM_PLUGIN_DIR}/password/config.inc.php

management/editconf.py ${RCM_PLUGIN_DIR}/password/config.inc.php \
	"\$config['password_minimum_length']=8;" \
	"\$config['password_db_dsn']='sqlite:///$STORAGE_ROOT/mail/users.sqlite';" \
	"\$config['password_query']='UPDATE users SET password=%D WHERE email=%u';" \
	"\$config['password_dovecotpw']='/usr/bin/doveadm pw';" \
	"\$config['password_dovecotpw_method']='SHA512-CRYPT';" \
	"\$config['password_dovecotpw_with_method']=true;"

# so PHP can use doveadm, for the password changing plugin
usermod -a -G dovecot www-data

# set permissions so that PHP can use users.sqlite
# could use dovecot instead of www-data, but not sure it matters
chown root.www-data $STORAGE_ROOT/mail
chmod 775 $STORAGE_ROOT/mail
chown root.www-data $STORAGE_ROOT/mail/users.sqlite
chmod 664 $STORAGE_ROOT/mail/users.sqlite

# Fix Carddav permissions:
chown -f -R root.www-data ${RCM_PLUGIN_DIR}/carddav
# root.www-data need all permissions, others only read
chmod -R 774 ${RCM_PLUGIN_DIR}/carddav

# Run Roundcube database migration script (database is created if it does not exist)
${RCM_DIR}/bin/updatedb.sh --dir ${RCM_DIR}/SQL --package roundcube
chown www-data:www-data $STORAGE_ROOT/mail/roundcube/roundcube.sqlite
chmod 664 $STORAGE_ROOT/mail/roundcube/roundcube.sqlite

# Enable PHP modules.
phpenmod -v php mcrypt imap
restart_service php$(php_version)-fpm<|MERGE_RESOLUTION|>--- conflicted
+++ resolved
@@ -28,15 +28,6 @@
 # Install Roundcube from source if it is not already present or if it is out of date.
 # Combine the Roundcube version number with the commit hash of plugins to track
 # whether we have the latest version of everything.
-<<<<<<< HEAD
-
-VERSION=1.5.0
-HASH=2a9d11d9c10c8e8756120606c47eef702f00fe6d
-PERSISTENT_LOGIN_VERSION=327362e7615e9192ea7a8871e5a0230b8ea6930a # version 5.2.0 + chinese localization
-HTML5_NOTIFIER_VERSION=68d9ca194212e15b3c7225eb6085dbcf02fd13d7 # version 0.6.4+
-CARDDAV_VERSION=4.2.0
-CARDDAV_HASH=d412a038bb698eeee631ec20e8b1118baeb2e554
-=======
 # For the latest versions, see:
 #   https://github.com/roundcube/roundcubemail/releases
 #   https://github.com/mfreiholz/persistent_login/commits/master
@@ -50,7 +41,6 @@
 HTML5_NOTIFIER_VERSION=68d9ca194212e15b3c7225eb6085dbcf02fd13d7 # version 0.6.4+
 CARDDAV_VERSION=4.3.0
 CARDDAV_HASH=4ad7df8843951062878b1375f77c614f68bc5c61
->>>>>>> 3a7de051
 
 UPDATE_KEY=$VERSION:$PERSISTENT_LOGIN_VERSION:$HTML5_NOTIFIER_VERSION:$CARDDAV_VERSION
 
@@ -95,19 +85,11 @@
 	wget_verify \
 		https://github.com/blind-coder/rcmcarddav/releases/download/v${CARDDAV_VERSION}/carddav-v${CARDDAV_VERSION}.tar.gz \
 		$CARDDAV_HASH \
-<<<<<<< HEAD
-		/tmp/carddav.tgz
-
-	# unzip and cleanup
-	tar xf /tmp/carddav.tgz -C ${RCM_PLUGIN_DIR}
-	rm -f /tmp/carddav.tgz
-=======
 		/tmp/carddav.tar.gz
 
 	# unzip and cleanup
 	tar -C ${RCM_PLUGIN_DIR} -zxf /tmp/carddav.tar.gz
 	rm -f /tmp/carddav.tar.gz
->>>>>>> 3a7de051
 
 	# record the version we've installed
 	echo $UPDATE_KEY > ${RCM_DIR}/version
