#!/bin/bash
#
# Postfix (SMTP)
# --------------
#
# Postfix handles the transmission of email between servers
# using the SMTP protocol. It is a Mail Transfer Agent (MTA).
#
# Postfix listens on port 25 (SMTP) for incoming mail from
# other servers on the Internet. It is responsible for very
# basic email filtering such as by IP address and greylisting,
# it checks that the destination address is valid, rewrites
# destinations according to aliases, and passses email on to
# another service for local mail delivery.
#
# The first hop in local mail delivery is to Spamassassin via
# LMTP. Spamassassin then passes mail over to Dovecot for
# storage in the user's mailbox.
#
# Postfix also listens on port 587 (SMTP+STARTLS) for
# connections from users who can authenticate and then sends
# their email out to the outside world. Postfix queries Dovecot
# to authenticate users.
#
# Address validation, alias rewriting, and user authentication
# is configured in a separate setup script mail-users.sh
# because of the overlap of this part with the Dovecot
# configuration.

source setup/functions.sh # load our functions
source /etc/mailinabox.conf # load global vars

# ### Install packages.

# Install postfix's packages.
#
# * `postfix`: The SMTP server.
# * `postfix-pcre`: Enables header filtering.
# * `postgrey`: A mail policy service that soft-rejects mail the first time
#   it is received. Spammers don't usually try agian. Legitimate mail
#   always will.
# * `ca-certificates`: A trust store used to squelch postfix warnings about
#   untrusted opportunistically-encrypted connections.
#
# postgrey is going to come in via the Mail-in-a-Box PPA, which publishes
# a modified version of postgrey that lets senders whitelisted by dnswl.org
# pass through without being greylisted. So please note [dnswl's license terms](https://www.dnswl.org/?page_id=9):
# > Every user with more than 100’000 queries per day on the public nameserver
# > infrastructure and every commercial vendor of dnswl.org data (eg through
# > anti-spam solutions) must register with dnswl.org and purchase a subscription.

echo "Installing Postfix (SMTP server)..."
apt_install postfix postfix-pcre postgrey ca-certificates

# ### Basic Settings

# Set some basic settings...
#
# * Have postfix listen on all network interfaces.
# * Make outgoing connections on a particular interface (if multihomed) so that SPF passes on the receiving side.
# * Set our name (the Debian default seems to be "localhost" but make it our hostname).
# * Set the name of the local machine to localhost, which means xxx@localhost is delivered locally, although we don't use it.
# * Set the SMTP banner (which must have the hostname first, then anything).
# * Inform users when their e-mail delivery is delayed more than 3 hours (default is not to warn).
# * Stop trying to send an undeliverable e-mail after 2 days (instead of 5), and for bounce messages just try for 1 day.
tools/editconf.py /etc/postfix/main.cf \
	inet_interfaces=all \
<<<<<<< HEAD
	smtp_bind_address=$PRIVATE_IP \
	smtp_bind_address6=$PRIVATE_IPV6 \
	myhostname=$PRIMARY_HOSTNAME\
=======
	myhostname=$PRIMARY_HOSTNAME \
>>>>>>> c6c75c5a
	smtpd_banner="\$myhostname ESMTP Hi, I'm a Mail-in-a-Box (Ubuntu/Postfix; see https://mailinabox.email/)" \
	mydestination=localhost \
	delay_warning_time=3h \
	maximal_queue_lifetime=2d \
	bounce_queue_lifetime=1d

# ### Outgoing Mail

# Enable the 'submission' port 587 smtpd server and tweak its settings.
#
# * Do not add the OpenDMAC Authentication-Results header. That should only be added
#   on incoming mail. Omit the OpenDMARC milter by re-setting smtpd_milters to the
#   OpenDKIM milter only. See dkim.sh.
# * Even though we dont allow auth over non-TLS connections (smtpd_tls_auth_only below, and without auth the client cant
#   send outbound mail), don't allow non-TLS mail submission on this port anyway to prevent accidental misconfiguration.
# * Require the best ciphers for incoming connections per http://baldric.net/2013/12/07/tls-ciphers-in-postfix-and-dovecot/.
#   By putting this setting here we leave opportunistic TLS on incoming mail at default cipher settings (any cipher is better than none).
# * Give it a different name in syslog to distinguish it from the port 25 smtpd server.
# * Add a new cleanup service specific to the submission service ('authclean')
#   that filters out privacy-sensitive headers on mail being sent out by
#   authenticated users.
tools/editconf.py /etc/postfix/master.cf -s -w \
	"submission=inet n       -       -       -       -       smtpd
	  -o syslog_name=postfix/submission
	  -o smtpd_milters=inet:127.0.0.1:8891
	  -o smtpd_tls_security_level=encrypt
	  -o smtpd_tls_ciphers=high -o smtpd_tls_exclude_ciphers=aNULL,DES,3DES,MD5,DES+MD5,RC4 -o smtpd_tls_mandatory_protocols=!SSLv2,!SSLv3
	  -o cleanup_service_name=authclean" \
	"authclean=unix  n       -       -       -       0       cleanup
	  -o header_checks=pcre:/etc/postfix/outgoing_mail_header_filters"

# Install the `outgoing_mail_header_filters` file required by the new 'authclean' service.
cp conf/postfix_outgoing_mail_header_filters /etc/postfix/outgoing_mail_header_filters

# Modify the `outgoing_mail_header_filters` file to use the local machine name and ip 
# on the first received header line.  This may help reduce the spam score of email by
# removing the 127.0.0.1 reference.
sed -i "s/PRIMARY_HOSTNAME/$PRIMARY_HOSTNAME/" /etc/postfix/outgoing_mail_header_filters
sed -i "s/PUBLIC_IP/$PUBLIC_IP/" /etc/postfix/outgoing_mail_header_filters

# Enable TLS on these and all other connections (i.e. ports 25 *and* 587) and
# require TLS before a user is allowed to authenticate. This also makes
# opportunistic TLS available on *incoming* mail.
# Set stronger DH parameters, which via openssl tend to default to 1024 bits
# (see ssl.sh).
tools/editconf.py /etc/postfix/main.cf \
	smtpd_tls_security_level=may\
	smtpd_tls_auth_only=yes \
	smtpd_tls_cert_file=$STORAGE_ROOT/ssl/ssl_certificate.pem \
	smtpd_tls_key_file=$STORAGE_ROOT/ssl/ssl_private_key.pem \
	smtpd_tls_dh1024_param_file=$STORAGE_ROOT/ssl/dh2048.pem \
	smtpd_tls_ciphers=medium \
	smtpd_tls_exclude_ciphers=aNULL \
	smtpd_tls_received_header=yes

# Prevent non-authenticated users from sending mail that requires being
# relayed elsewhere. We don't want to be an "open relay". On outbound
# mail, require one of:
#
# * `permit_sasl_authenticated`: Authenticated users (i.e. on port 587).
# * `permit_mynetworks`: Mail that originates locally.
# * `reject_unauth_destination`: No one else. (Permits mail whose destination is local and rejects other mail.)
tools/editconf.py /etc/postfix/main.cf \
	smtpd_relay_restrictions=permit_sasl_authenticated,permit_mynetworks,reject_unauth_destination


# ### DANE

# When connecting to remote SMTP servers, prefer TLS and use DANE if available.
#
# Prefering ("opportunistic") TLS means Postfix will use TLS if the remote end
# offers it, otherwise it will transmit the message in the clear. Postfix will
# accept whatever SSL certificate the remote end provides. Opportunistic TLS
# protects against passive easvesdropping (but not man-in-the-middle attacks).
# DANE takes this a step further:
#
# Postfix queries DNS for the TLSA record on the destination MX host. If no TLSA records are found,
# then opportunistic TLS is used. Otherwise the server certificate must match the TLSA records
# or else the mail bounces. TLSA also requires DNSSEC on the MX host. Postfix doesn't do DNSSEC
# itself but assumes the system's nameserver does and reports DNSSEC status. Thus this also
# relies on our local bind9 server being present and `smtp_dns_support_level=dnssec`.
#
# The `smtp_tls_CAfile` is superflous, but it eliminates warnings in the logs about untrusted certs,
# which we don't care about seeing because Postfix is doing opportunistic TLS anyway. Better to encrypt,
# even if we don't know if it's to the right party, than to not encrypt at all. Instead we'll
# now see notices about trusted certs. The CA file is provided by the package `ca-certificates`.
tools/editconf.py /etc/postfix/main.cf \
	smtp_tls_security_level=dane \
	smtp_dns_support_level=dnssec \
	smtp_tls_CAfile=/etc/ssl/certs/ca-certificates.crt \
	smtp_tls_loglevel=2

# ### Incoming Mail

# Pass any incoming mail over to a local delivery agent. Spamassassin
# will act as the LDA agent at first. It is listening on port 10025
# with LMTP. Spamassassin will pass the mail over to Dovecot after.
#
# In a basic setup we would pass mail directly to Dovecot by setting
# virtual_transport to `lmtp:unix:private/dovecot-lmtp`.
#
tools/editconf.py /etc/postfix/main.cf virtual_transport=lmtp:[127.0.0.1]:10025

# Who can send mail to us? Some basic filters.
#
# * `reject_non_fqdn_sender`: Reject not-nice-looking return paths.
# * `reject_unknown_sender_domain`: Reject return paths with invalid domains.
# * `reject_authenticated_sender_login_mismatch`: Reject if mail FROM address does not match the client SASL login
# * `reject_rhsbl_sender`: Reject return paths that use blacklisted domains.
# * `permit_sasl_authenticated`: Authenticated users (i.e. on port 587) can skip further checks.
# * `permit_mynetworks`: Mail that originates locally can skip further checks.
# * `reject_rbl_client`: Reject connections from IP addresses blacklisted in zen.spamhaus.org
# * `reject_unlisted_recipient`: Although Postfix will reject mail to unknown recipients, it's nicer to reject such mail ahead of greylisting rather than after.
# * `check_policy_service`: Apply greylisting using postgrey.
#
# Notes: #NODOC
# permit_dnswl_client can pass through mail from whitelisted IP addresses, which would be good to put before greylisting #NODOC
# so these IPs get mail delivered quickly. But when an IP is not listed in the permit_dnswl_client list (i.e. it is not #NODOC
# whitelisted) then postfix does a DEFER_IF_REJECT, which results in all "unknown user" sorts of messages turning into #NODOC
# "450 4.7.1 Client host rejected: Service unavailable". This is a retry code, so the mail doesn't properly bounce. #NODOC
tools/editconf.py /etc/postfix/main.cf \
	smtpd_sender_restrictions="reject_non_fqdn_sender,reject_unknown_sender_domain,reject_authenticated_sender_login_mismatch,reject_rhsbl_sender dbl.spamhaus.org" \
	smtpd_recipient_restrictions=permit_sasl_authenticated,permit_mynetworks,"reject_rbl_client zen.spamhaus.org",reject_unlisted_recipient,"check_policy_service inet:127.0.0.1:10023"

# Postfix connects to Postgrey on the 127.0.0.1 interface specifically. Ensure that
# Postgrey listens on the same interface (and not IPv6, for instance).
# A lot of legit mail servers try to resend before 300 seconds.
# As a matter of fact RFC is not strict about retry timer so postfix and
# other MTA have their own intervals. To fix the problem of receiving
# e-mails really latter, delay of greylisting has been set to
# 180 seconds (default is 300 seconds).
tools/editconf.py /etc/default/postgrey \
	POSTGREY_OPTS=\"'--inet=127.0.0.1:10023 --delay=180'\"

# Increase the message size limit from 10MB to 128MB.
# The same limit is specified in nginx.conf for mail submitted via webmail and Z-Push.
tools/editconf.py /etc/postfix/main.cf \
	message_size_limit=134217728

# Allow the two SMTP ports in the firewall.

ufw_allow smtp
ufw_allow submission

# Restart services

restart_service postfix
restart_service postgrey<|MERGE_RESOLUTION|>--- conflicted
+++ resolved
@@ -61,19 +61,18 @@
 # * Set our name (the Debian default seems to be "localhost" but make it our hostname).
 # * Set the name of the local machine to localhost, which means xxx@localhost is delivered locally, although we don't use it.
 # * Set the SMTP banner (which must have the hostname first, then anything).
-# * Inform users when their e-mail delivery is delayed more than 3 hours (default is not to warn).
-# * Stop trying to send an undeliverable e-mail after 2 days (instead of 5), and for bounce messages just try for 1 day.
 tools/editconf.py /etc/postfix/main.cf \
 	inet_interfaces=all \
-<<<<<<< HEAD
 	smtp_bind_address=$PRIVATE_IP \
 	smtp_bind_address6=$PRIVATE_IPV6 \
 	myhostname=$PRIMARY_HOSTNAME\
-=======
-	myhostname=$PRIMARY_HOSTNAME \
->>>>>>> c6c75c5a
 	smtpd_banner="\$myhostname ESMTP Hi, I'm a Mail-in-a-Box (Ubuntu/Postfix; see https://mailinabox.email/)" \
-	mydestination=localhost \
+	mydestination=localhost
+
+# Tweak some queue settings:
+# * Inform users when their e-mail delivery is delayed more than 3 hours (default is not to warn).
+# * Stop trying to send an undeliverable e-mail after 2 days (instead of 5), and for bounce messages just try for 1 day.
+tools/editconf.py /etc/postfix/main.cf \
 	delay_warning_time=3h \
 	maximal_queue_lifetime=2d \
 	bounce_queue_lifetime=1d
