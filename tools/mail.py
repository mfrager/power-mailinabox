--- conflicted
+++ resolved
@@ -1,153 +1,3 @@
-<<<<<<< HEAD
-#!/usr/bin/python3
-
-import sys, getpass, urllib.request, urllib.error, json, re
-
-def mgmt(cmd, data=None, is_json=False):
-	# The base URL for the management daemon. (Listens on IPv4 only.)
-	mgmt_uri = 'http://127.0.0.1:10222'
-
-	setup_key_auth(mgmt_uri)
-
-	req = urllib.request.Request(mgmt_uri + cmd, urllib.parse.urlencode(data).encode("utf8") if data else None)
-	try:
-		response = urllib.request.urlopen(req)
-	except urllib.error.HTTPError as e:
-		if e.code == 401:
-			try:
-				print(e.read().decode("utf8"))
-			except:
-				pass
-			print("The management daemon refused access. The API key file may be out of sync. Try 'service mailinabox restart'.", file=sys.stderr)
-		elif hasattr(e, 'read'):
-			print(e.read().decode('utf8'), file=sys.stderr)
-		else:
-			print(e, file=sys.stderr)
-		sys.exit(1)
-	resp = response.read().decode('utf8')
-	if is_json: resp = json.loads(resp)
-	return resp
-
-def read_password():
-    while True:
-        first = getpass.getpass('password: ')
-        if len(first) < 8:
-            print("Passwords must be at least eight characters.")
-            continue
-        second = getpass.getpass(' (again): ')
-        if first != second:
-            print("Passwords not the same. Try again.")
-            continue
-        break
-    return first
-
-def setup_key_auth(mgmt_uri):
-	key = open('/var/lib/mailinabox/api.key').read().strip()
-
-	auth_handler = urllib.request.HTTPBasicAuthHandler()
-	auth_handler.add_password(
-		realm='Mail-in-a-Box Management Server',
-		uri=mgmt_uri,
-		user=key,
-		passwd='')
-	opener = urllib.request.build_opener(auth_handler)
-	urllib.request.install_opener(opener)
-
-if len(sys.argv) < 2:
-	print("Usage: ")
-	print("  tools/mail.py system default-quota [new default]")
-	print("  tools/mail.py user  (lists users with quotas)")
-	print("  tools/mail.py user add user@domain.com [password]")
-	print("  tools/mail.py user password user@domain.com [password]")
-	print("  tools/mail.py user quota user@domain [new-quota]")
-	print("  tools/mail.py user remove user@domain.com")
-	print("  tools/mail.py user make-admin user@domain.com")
-	print("  tools/mail.py user remove-admin user@domain.com")
-	print("  tools/mail.py user admins (lists admins)")
-	print("  tools/mail.py alias  (lists aliases)")
-	print("  tools/mail.py alias add incoming.name@domain.com sent.to@other.domain.com")
-	print("  tools/mail.py alias add incoming.name@domain.com 'sent.to@other.domain.com, multiple.people@other.domain.com'")
-	print("  tools/mail.py alias remove incoming.name@domain.com")
-	print()
-	print("Removing a mail user does not delete their mail folders on disk. It only prevents IMAP/SMTP login.")
-	print()
-
-elif sys.argv[1] == "user" and len(sys.argv) == 2:
-	# Dump a list of users, one per line. Mark admins with an asterisk.
-	users = mgmt("/mail/users?format=json", is_json=True)
-	for domain in users:
-		for user in domain["users"]:
-			if user['status'] == 'inactive': continue
-			print(user['email'], end='')
-			if "admin" in user['privileges']:
-				print("*", end='')
-			if user['quota'] == '0':
-				print(" unlimited", end='')
-			else:
-				print(" " + user['quota'], end='')
-			print()
-
-elif sys.argv[1] == "user" and sys.argv[2] in ("add", "password"):
-	if len(sys.argv) < 5:
-		if len(sys.argv) < 4:
-			email = input("email: ")
-		else:
-			email = sys.argv[3]
-		pw = read_password()
-	else:
-		email, pw = sys.argv[3:5]
-
-	if sys.argv[2] == "add":
-		print(mgmt("/mail/users/add", { "email": email, "password": pw }))
-	elif sys.argv[2] == "password":
-		print(mgmt("/mail/users/password", { "email": email, "password": pw }))
-
-elif sys.argv[1] == "user" and sys.argv[2] == "remove" and len(sys.argv) == 4:
-	print(mgmt("/mail/users/remove", { "email": sys.argv[3] }))
-
-elif sys.argv[1] == "user" and sys.argv[2] in ("make-admin", "remove-admin") and len(sys.argv) == 4:
-	if sys.argv[2] == "make-admin":
-		action = "add"
-	else:
-		action = "remove"
-	print(mgmt("/mail/users/privileges/" + action, { "email": sys.argv[3], "privilege": "admin" }))
-
-elif sys.argv[1] == "user" and sys.argv[2] == "admins":
-	# Dump a list of admin users.
-	users = mgmt("/mail/users?format=json", is_json=True)
-	for domain in users:
-		for user in domain["users"]:
-			if "admin" in user['privileges']:
-				print(user['email'])
-
-elif sys.argv[1] == "user" and sys.argv[2] == "quota" and len(sys.argv) == 4:
-	# Set a user's quota
-	print(mgmt("/mail/users/quota?text=1&email=%s" % sys.argv[3]))
-
-elif sys.argv[1] == "user" and sys.argv[2] == "quota" and len(sys.argv) == 5:
-	# Set a user's quota
-	users = mgmt("/mail/users/quota", { "email": sys.argv[3], "quota": sys.argv[4] })
-
-elif sys.argv[1] == "alias" and len(sys.argv) == 2:
-	print(mgmt("/mail/aliases"))
-
-elif sys.argv[1] == "alias" and sys.argv[2] == "add" and len(sys.argv) == 5:
-	print(mgmt("/mail/aliases/add", { "address": sys.argv[3], "forwards_to": sys.argv[4] }))
-
-elif sys.argv[1] == "alias" and sys.argv[2] == "remove" and len(sys.argv) == 4:
-	print(mgmt("/mail/aliases/remove", { "address": sys.argv[3] }))
-
-elif sys.argv[1] == "system" and sys.argv[2] == "default-quota" and len(sys.argv) == 3:
-	print(mgmt("/system/default-quota?text=1"))
-
-elif sys.argv[1] == "system" and sys.argv[2] == "default-quota" and len(sys.argv) == 4:
-	print(mgmt("/system/default-quota", { "default_quota": sys.argv[3]}))
-
-else:
-	print("Invalid command-line arguments.")
-	sys.exit(1)
-=======
 #!/bin/bash
 # This script has moved.
-management/cli.py "$@"
->>>>>>> 92221f9e
+management/cli.py "$@"